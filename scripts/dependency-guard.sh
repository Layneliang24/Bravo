#!/bin/bash
# 宿主机依赖安装拦截器
# 这个脚本拦截所有危险的宿主机依赖安装命令

SCRIPT_DIR="$(cd "$(dirname "${BASH_SOURCE[0]}")" && pwd)"
PROJECT_ROOT="$(cd "$SCRIPT_DIR/.." && pwd)"
LOG_FILE="$PROJECT_ROOT/logs/dependency-violations.log"
mkdir -p "$(dirname "$LOG_FILE")"

# 获取真实的命令名（从脚本名或第一个参数）
REAL_COMMAND="$(basename "$0")"
if [[ "$REAL_COMMAND" == "dependency-guard.sh" ]]; then
    REAL_COMMAND="$1"
    shift
fi

# 🚨 宿主机依赖安装警告函数
show_host_dependency_warning() {
    local command_full="$1"
    local violation_type="$2"

    echo "🚨🚨🚨 检测到严重违规：$violation_type 🚨🚨🚨"
    echo "━━━━━━━━━━━━━━━━━━━━━━━━━━━━━━━━━━━━━━━━━━━━━━"
    echo "❌ 绝对禁止在宿主机安装依赖！"
    echo "📋 违规命令：$command_full"
    echo ""
    echo "⚠️  基于30轮修复血泪教训，宿主机依赖安装会导致："
    echo "   • npm workspaces依赖结构破坏"
    echo "   • Docker容器环境不一致性"
    echo "   • CI/CD流水线执行差异"
    echo "   • 版本冲突和依赖漂移"
    echo "   • 开发环境污染和不可重现"
    echo "   • 噗你阿母，在宿主机装依赖试试！！！"
    echo ""
    echo "🐳 正确的纯Docker开发流程："
    echo "   1. 使用docker-compose up启动服务"
    echo "   2. 进入容器执行依赖操作："
    echo "      docker-compose exec frontend npm install [package]"
    echo "      docker-compose exec backend pip install [package]"
    echo "   3. 或者修改Dockerfile重新构建镜像"
    echo "   4. 所有工具都应该在容器内运行"
    echo ""
    echo "🔧 快速修复命令："
    local container_name=""
    case "$command_full" in
        npm*|yarn*|pnpm*|node*) container_name="frontend" ;;
        pip*|python*) container_name="backend" ;;
        go*) container_name="go-service" ;;
        cargo*) container_name="rust-service" ;;
        gem*) container_name="ruby-service" ;;
        mvn*|gradle*) container_name="java-service" ;;
        conda*|mamba*) container_name="python-env" ;;
        *) container_name="适当的" ;;
    esac
    echo "   docker-compose exec $container_name $command_full"
    echo ""
    echo "⚠️  紧急情况绕过（极度不推荐）："
    echo "   export ALLOW_HOST_DEPENDENCY_INSTALL=true"
    echo "   或通过加密密码验证（30秒超时，AI无法绕过）"
    echo "━━━━━━━━━━━━━━━━━━━━━━━━━━━━━━━━━━━━━━━━━━━━━━"

    # 记录违规尝试
    echo "$(date '+%Y-%m-%d %H:%M:%S') | HOST_DEPENDENCY | $violation_type | $command_full" >> "$LOG_FILE"

    # 检查环境变量绕过
    if [[ "$ALLOW_HOST_DEPENDENCY_INSTALL" == "true" ]]; then
        echo "🟡 检测到环境变量绕过，允许宿主机依赖安装"
        echo "$(date '+%Y-%m-%d %H:%M:%S') | HOST_DEPENDENCY_BYPASS_ENV | $command_full" >> "$LOG_FILE"
        return 0
    fi

    # 加密密码验证（替代简单确认码）
    echo ""
    echo "🔐 紧急绕过需要加密验证"

    # 使用统一的加密验证系统
    if bash "$PROJECT_ROOT/scripts-golden/encrypted_auth_system.sh" --verify "紧急绕过验证" "宿主机依赖安装绕过"; then
        echo "🟡 加密验证通过，允许宿主机依赖安装"
        echo "$(date '+%Y-%m-%d %H:%M:%S') | HOST_DEPENDENCY_BYPASS_AUTHENTICATED | $command_full" >> "$LOG_FILE"
        return 0
    else
        echo "❌ 验证失败 - 请使用Docker容器进行依赖管理！"
        echo "💡 推荐命令：docker-compose exec [service] $command_full"
        exit 1
    fi
}

# 检测危险的宿主机依赖安装命令
args="$*"
command_full="$REAL_COMMAND $args"

case "$REAL_COMMAND" in
    npm|yarn|pnpm)
        if [[ "$args" =~ (^|[[:space:]])(install|ci|add|update|i)([[:space:]]|$) ]]; then
            show_host_dependency_warning "$command_full" "Node.js包管理违规"
        fi
        ;;
    pip|pip3)
        if [[ "$args" =~ (^|[[:space:]])(install|upgrade|-U)([[:space:]]|$) ]]; then
            show_host_dependency_warning "$command_full" "Python包管理违规"
        fi
        ;;
    python|python3)
        # 拦截所有python命令，引导到Docker容器
        show_host_dependency_warning "$command_full" "Python执行环境违规"
        ;;
<<<<<<< HEAD
=======
    go)
        if [[ "$args" =~ (^|[[:space:]])(get|install|mod[[:space:]]+tidy|mod[[:space:]]+download)([[:space:]]|$) ]]; then
            show_host_dependency_warning "$command_full" "Go包管理违规"
        fi
        ;;
    cargo)
        if [[ "$args" =~ (^|[[:space:]])(install|add|build)([[:space:]]|$) ]]; then
            show_host_dependency_warning "$command_full" "Rust包管理违规"
        fi
        ;;
    gem)
        if [[ "$args" =~ (^|[[:space:]])(install|update)([[:space:]]|$) ]]; then
            show_host_dependency_warning "$command_full" "Ruby包管理违规"
        fi
        ;;
    mvn)
        if [[ "$args" =~ (^|[[:space:]])(install|compile|package)([[:space:]]|$) ]]; then
            show_host_dependency_warning "$command_full" "Maven构建违规"
        fi
        ;;
    gradle)
        if [[ "$args" =~ (^|[[:space:]])(build|install|assemble)([[:space:]]|$) ]]; then
            show_host_dependency_warning "$command_full" "Gradle构建违规"
        fi
        ;;
    conda|mamba)
        if [[ "$args" =~ (^|[[:space:]])(install|create|env)([[:space:]]|$) ]]; then
            show_host_dependency_warning "$command_full" "Conda环境管理违规"
        fi
        ;;
>>>>>>> b45a4738
    source)
        # 拦截source命令，避免激活宿主机虚拟环境
        if [[ "$args" =~ (venv|virtualenv|\.venv|env/bin/activate) ]]; then
            show_host_dependency_warning "$command_full" "虚拟环境激活违规"
        fi
        ;;
    apt|apt-get|yum|dnf|brew)
        if [[ "$args" =~ (^|[[:space:]])(install|update|upgrade)([[:space:]]|$) ]]; then
            show_host_dependency_warning "$command_full" "系统包管理违规"
        fi
        ;;
    composer)
        if [[ "$args" =~ (^|[[:space:]])(install|update|require)([[:space:]]|$) ]]; then
            show_host_dependency_warning "$command_full" "PHP包管理违规"
        fi
        ;;
esac

<<<<<<< HEAD
# 特殊处理 ./ 开头的脚本执行
if [[ "$REAL_COMMAND" =~ ^\./.*$ ]]; then
    show_host_dependency_warning "$command_full" "脚本直接执行违规"
=======
# 特殊处理 ./ 开头的脚本执行 - 智能拦截
if [[ "$REAL_COMMAND" =~ ^\./.*$ ]]; then
    # 白名单：允许的纯Docker脚本
    local allowed_scripts=(
        "./test"
        "./passport"
        "./safe-push"
        "./setup.sh"
    )

    local is_allowed=false
    for allowed in "${allowed_scripts[@]}"; do
        if [[ "$REAL_COMMAND" == "$allowed" ]]; then
            is_allowed=true
            break
        fi
    done

    # 如果不在白名单中，检查是否为危险脚本类型
    if [[ "$is_allowed" == "false" ]]; then
        # 检查危险的脚本类型
        if [[ "$REAL_COMMAND" =~ \.(py|js|ts|sh|bash)$ ]] || \
           [[ -x "$REAL_COMMAND" ]]; then
            show_host_dependency_warning "$command_full" "脚本直接执行违规"
        fi
    fi
>>>>>>> b45a4738
fi

# 找到真正的命令并执行
real_command_path=""
case "$REAL_COMMAND" in
    npm)
        real_command_path="$(command -v npm.cmd 2>/dev/null || command -v npm 2>/dev/null | grep -v dependency-guard)"
        ;;
    pip|pip3|python|python3)
        real_command_path="$(command -v $REAL_COMMAND 2>/dev/null | grep -v dependency-guard)"
        ;;
    go|cargo|gem|mvn|gradle)
        real_command_path="$(command -v $REAL_COMMAND 2>/dev/null | grep -v dependency-guard)"
        ;;
<<<<<<< HEAD
    python|python3)
=======
    conda|mamba)
>>>>>>> b45a4738
        real_command_path="$(command -v $REAL_COMMAND 2>/dev/null | grep -v dependency-guard)"
        ;;
    source)
        # source 是bash内建命令，不能通过command找到
        real_command_path="source"
        ;;
    *)
        real_command_path="$(command -v $REAL_COMMAND 2>/dev/null | grep -v dependency-guard)"
        ;;
esac

if [[ "$REAL_COMMAND" == "source" ]]; then
    # source是bash内建命令，需要特殊处理
    source "$@"
elif [[ -x "$real_command_path" ]]; then
    exec "$real_command_path" "$@"
else
    echo "❌ 真正的 $REAL_COMMAND 命令未找到"
    exit 127
fi<|MERGE_RESOLUTION|>--- conflicted
+++ resolved
@@ -104,8 +104,6 @@
         # 拦截所有python命令，引导到Docker容器
         show_host_dependency_warning "$command_full" "Python执行环境违规"
         ;;
-<<<<<<< HEAD
-=======
     go)
         if [[ "$args" =~ (^|[[:space:]])(get|install|mod[[:space:]]+tidy|mod[[:space:]]+download)([[:space:]]|$) ]]; then
             show_host_dependency_warning "$command_full" "Go包管理违规"
@@ -136,7 +134,6 @@
             show_host_dependency_warning "$command_full" "Conda环境管理违规"
         fi
         ;;
->>>>>>> b45a4738
     source)
         # 拦截source命令，避免激活宿主机虚拟环境
         if [[ "$args" =~ (venv|virtualenv|\.venv|env/bin/activate) ]]; then
@@ -155,11 +152,6 @@
         ;;
 esac
 
-<<<<<<< HEAD
-# 特殊处理 ./ 开头的脚本执行
-if [[ "$REAL_COMMAND" =~ ^\./.*$ ]]; then
-    show_host_dependency_warning "$command_full" "脚本直接执行违规"
-=======
 # 特殊处理 ./ 开头的脚本执行 - 智能拦截
 if [[ "$REAL_COMMAND" =~ ^\./.*$ ]]; then
     # 白名单：允许的纯Docker脚本
@@ -186,7 +178,6 @@
             show_host_dependency_warning "$command_full" "脚本直接执行违规"
         fi
     fi
->>>>>>> b45a4738
 fi
 
 # 找到真正的命令并执行
@@ -201,11 +192,7 @@
     go|cargo|gem|mvn|gradle)
         real_command_path="$(command -v $REAL_COMMAND 2>/dev/null | grep -v dependency-guard)"
         ;;
-<<<<<<< HEAD
-    python|python3)
-=======
     conda|mamba)
->>>>>>> b45a4738
         real_command_path="$(command -v $REAL_COMMAND 2>/dev/null | grep -v dependency-guard)"
         ;;
     source)
