--- conflicted
+++ resolved
@@ -140,9 +140,6 @@
 passport.ps1
 
 # 密码配置文件（包含敏感信息）
-<<<<<<< HEAD
-.auth-config
-=======
 .auth-config
 
 logs
@@ -160,5 +157,4 @@
 
 # Task files
 # tasks.json
-# tasks/
->>>>>>> 8571654f
+# tasks/