{
  "meta": {
    "format": 3,
    "version": "7.12.0",
<<<<<<< HEAD
    "timestamp": "2025-12-10T22:53:31.232412",
=======
    "timestamp": "2025-12-10T20:03:08.116462",
>>>>>>> 7242a766
    "branch_coverage": false,
    "show_contexts": false
  },
  "files": {
    "apps/__init__.py": {
      "executed_lines": [0],
      "summary": {
        "covered_lines": 0,
        "num_statements": 0,
        "percent_covered": 100.0,
        "percent_covered_display": "100.00",
        "missing_lines": 0,
        "excluded_lines": 0,
        "percent_statements_covered": 100.0,
        "percent_statements_covered_display": "100.00"
      },
      "missing_lines": [],
      "excluded_lines": [],
      "functions": {
        "": {
          "executed_lines": [],
          "summary": {
            "covered_lines": 0,
            "num_statements": 0,
            "percent_covered": 100.0,
            "percent_covered_display": "100.00",
            "missing_lines": 0,
            "excluded_lines": 0,
            "percent_statements_covered": 100.0,
            "percent_statements_covered_display": "100.00"
          },
          "missing_lines": [],
          "excluded_lines": []
        }
      },
      "classes": {
        "": {
          "executed_lines": [],
          "summary": {
            "covered_lines": 0,
            "num_statements": 0,
            "percent_covered": 100.0,
            "percent_covered_display": "100.00",
            "missing_lines": 0,
            "excluded_lines": 0,
            "percent_statements_covered": 100.0,
            "percent_statements_covered_display": "100.00"
          },
          "missing_lines": [],
          "excluded_lines": []
        }
      }
    },
    "apps/blog/__init__.py": {
      "executed_lines": [],
      "summary": {
        "covered_lines": 0,
        "num_statements": 0,
        "percent_covered": 100.0,
        "percent_covered_display": "100.00",
        "missing_lines": 0,
        "excluded_lines": 0,
        "percent_statements_covered": 100.0,
        "percent_statements_covered_display": "100.00"
      },
      "missing_lines": [],
      "excluded_lines": [],
      "functions": {
        "": {
          "executed_lines": [],
          "summary": {
            "covered_lines": 0,
            "num_statements": 0,
            "percent_covered": 100.0,
            "percent_covered_display": "100.00",
            "missing_lines": 0,
            "excluded_lines": 0,
            "percent_statements_covered": 100.0,
            "percent_statements_covered_display": "100.00"
          },
          "missing_lines": [],
          "excluded_lines": []
        }
      },
      "classes": {
        "": {
          "executed_lines": [],
          "summary": {
            "covered_lines": 0,
            "num_statements": 0,
            "percent_covered": 100.0,
            "percent_covered_display": "100.00",
            "missing_lines": 0,
            "excluded_lines": 0,
            "percent_statements_covered": 100.0,
            "percent_statements_covered_display": "100.00"
          },
          "missing_lines": [],
          "excluded_lines": []
        }
      }
    },
    "apps/blog/urls.py": {
      "executed_lines": [],
      "summary": {
        "covered_lines": 0,
        "num_statements": 2,
        "percent_covered": 0.0,
        "percent_covered_display": "0.00",
        "missing_lines": 2,
        "excluded_lines": 0,
        "percent_statements_covered": 0.0,
        "percent_statements_covered_display": "0.00"
      },
      "missing_lines": [2, 5],
      "excluded_lines": [],
      "functions": {
        "": {
          "executed_lines": [],
          "summary": {
            "covered_lines": 0,
            "num_statements": 2,
            "percent_covered": 0.0,
            "percent_covered_display": "0.00",
            "missing_lines": 2,
            "excluded_lines": 0,
            "percent_statements_covered": 0.0,
            "percent_statements_covered_display": "0.00"
          },
          "missing_lines": [2, 5],
          "excluded_lines": []
        }
      },
      "classes": {
        "": {
          "executed_lines": [],
          "summary": {
            "covered_lines": 0,
            "num_statements": 2,
            "percent_covered": 0.0,
            "percent_covered_display": "0.00",
            "missing_lines": 2,
            "excluded_lines": 0,
            "percent_statements_covered": 0.0,
            "percent_statements_covered_display": "0.00"
          },
          "missing_lines": [2, 5],
          "excluded_lines": []
        }
      }
    },
    "apps/common/__init__.py": {
      "executed_lines": [0],
      "summary": {
        "covered_lines": 0,
        "num_statements": 0,
        "percent_covered": 100.0,
        "percent_covered_display": "100.00",
        "missing_lines": 0,
        "excluded_lines": 0,
        "percent_statements_covered": 100.0,
        "percent_statements_covered_display": "100.00"
      },
      "missing_lines": [],
      "excluded_lines": [],
      "functions": {
        "": {
          "executed_lines": [],
          "summary": {
            "covered_lines": 0,
            "num_statements": 0,
            "percent_covered": 100.0,
            "percent_covered_display": "100.00",
            "missing_lines": 0,
            "excluded_lines": 0,
            "percent_statements_covered": 100.0,
            "percent_statements_covered_display": "100.00"
          },
          "missing_lines": [],
          "excluded_lines": []
        }
      },
      "classes": {
        "": {
          "executed_lines": [],
          "summary": {
            "covered_lines": 0,
            "num_statements": 0,
            "percent_covered": 100.0,
            "percent_covered_display": "100.00",
            "missing_lines": 0,
            "excluded_lines": 0,
            "percent_statements_covered": 100.0,
            "percent_statements_covered_display": "100.00"
          },
          "missing_lines": [],
          "excluded_lines": []
        }
      }
    },
    "apps/common/pagination.py": {
      "executed_lines": [3, 6, 7, 9, 10, 11],
      "summary": {
        "covered_lines": 5,
        "num_statements": 5,
        "percent_covered": 100.0,
        "percent_covered_display": "100.00",
        "missing_lines": 0,
        "excluded_lines": 0,
        "percent_statements_covered": 100.0,
        "percent_statements_covered_display": "100.00"
      },
      "missing_lines": [],
      "excluded_lines": [],
      "functions": {
        "": {
          "executed_lines": [3, 6, 7, 9, 10, 11],
          "summary": {
            "covered_lines": 5,
            "num_statements": 5,
            "percent_covered": 100.0,
            "percent_covered_display": "100.00",
            "missing_lines": 0,
            "excluded_lines": 0,
            "percent_statements_covered": 100.0,
            "percent_statements_covered_display": "100.00"
          },
          "missing_lines": [],
          "excluded_lines": []
        }
      },
      "classes": {
        "StandardResultsSetPagination": {
          "executed_lines": [],
          "summary": {
            "covered_lines": 0,
            "num_statements": 0,
            "percent_covered": 100.0,
            "percent_covered_display": "100.00",
            "missing_lines": 0,
            "excluded_lines": 0,
            "percent_statements_covered": 100.0,
            "percent_statements_covered_display": "100.00"
          },
          "missing_lines": [],
          "excluded_lines": []
        },
        "": {
          "executed_lines": [3, 6, 7, 9, 10, 11],
          "summary": {
            "covered_lines": 5,
            "num_statements": 5,
            "percent_covered": 100.0,
            "percent_covered_display": "100.00",
            "missing_lines": 0,
            "excluded_lines": 0,
            "percent_statements_covered": 100.0,
            "percent_statements_covered_display": "100.00"
          },
          "missing_lines": [],
          "excluded_lines": []
        }
      }
    },
    "apps/common/urls.py": {
      "executed_lines": [1, 3, 5, 7],
      "summary": {
        "covered_lines": 3,
        "num_statements": 3,
        "percent_covered": 100.0,
        "percent_covered_display": "100.00",
        "missing_lines": 0,
        "excluded_lines": 0,
        "percent_statements_covered": 100.0,
        "percent_statements_covered_display": "100.00"
      },
      "missing_lines": [],
      "excluded_lines": [],
      "functions": {
        "": {
          "executed_lines": [1, 3, 5, 7],
          "summary": {
            "covered_lines": 3,
            "num_statements": 3,
            "percent_covered": 100.0,
            "percent_covered_display": "100.00",
            "missing_lines": 0,
            "excluded_lines": 0,
            "percent_statements_covered": 100.0,
            "percent_statements_covered_display": "100.00"
          },
          "missing_lines": [],
          "excluded_lines": []
        }
      },
      "classes": {
        "": {
          "executed_lines": [1, 3, 5, 7],
          "summary": {
            "covered_lines": 3,
            "num_statements": 3,
            "percent_covered": 100.0,
            "percent_covered_display": "100.00",
            "missing_lines": 0,
            "excluded_lines": 0,
            "percent_statements_covered": 100.0,
            "percent_statements_covered_display": "100.00"
          },
          "missing_lines": [],
          "excluded_lines": []
        }
      }
    },
    "apps/common/views.py": {
      "executed_lines": [
        1, 3, 4, 5, 8, 9, 10, 12, 14, 15, 16, 17, 18, 20, 27, 28, 29, 32, 33,
        34, 36, 37, 38, 39, 40, 41, 43, 55, 56, 57
      ],
      "summary": {
        "covered_lines": 29,
        "num_statements": 29,
        "percent_covered": 100.0,
        "percent_covered_display": "100.00",
        "missing_lines": 0,
        "excluded_lines": 0,
        "percent_statements_covered": 100.0,
        "percent_statements_covered_display": "100.00"
      },
      "missing_lines": [],
      "excluded_lines": [],
      "functions": {
        "health_check": {
          "executed_lines": [12, 14, 15, 16, 17, 18, 20, 27, 28, 29],
          "summary": {
            "covered_lines": 10,
            "num_statements": 10,
            "percent_covered": 100.0,
            "percent_covered_display": "100.00",
            "missing_lines": 0,
            "excluded_lines": 0,
            "percent_statements_covered": 100.0,
            "percent_statements_covered_display": "100.00"
          },
          "missing_lines": [],
          "excluded_lines": []
        },
        "api_info": {
          "executed_lines": [36, 37, 38, 39, 40, 41, 43, 55, 56, 57],
          "summary": {
            "covered_lines": 10,
            "num_statements": 10,
            "percent_covered": 100.0,
            "percent_covered_display": "100.00",
            "missing_lines": 0,
            "excluded_lines": 0,
            "percent_statements_covered": 100.0,
            "percent_statements_covered_display": "100.00"
          },
          "missing_lines": [],
          "excluded_lines": []
        },
        "": {
          "executed_lines": [1, 3, 4, 5, 8, 9, 10, 32, 33, 34],
          "summary": {
            "covered_lines": 9,
            "num_statements": 9,
            "percent_covered": 100.0,
            "percent_covered_display": "100.00",
            "missing_lines": 0,
            "excluded_lines": 0,
            "percent_statements_covered": 100.0,
            "percent_statements_covered_display": "100.00"
          },
          "missing_lines": [],
          "excluded_lines": []
        }
      },
      "classes": {
        "": {
          "executed_lines": [
            1, 3, 4, 5, 8, 9, 10, 12, 14, 15, 16, 17, 18, 20, 27, 28, 29, 32,
            33, 34, 36, 37, 38, 39, 40, 41, 43, 55, 56, 57
          ],
          "summary": {
            "covered_lines": 29,
            "num_statements": 29,
            "percent_covered": 100.0,
            "percent_covered_display": "100.00",
            "missing_lines": 0,
            "excluded_lines": 0,
            "percent_statements_covered": 100.0,
            "percent_statements_covered_display": "100.00"
          },
          "missing_lines": [],
          "excluded_lines": []
        }
      }
    },
    "apps/english/__init__.py": {
      "executed_lines": [],
      "summary": {
        "covered_lines": 0,
        "num_statements": 0,
        "percent_covered": 100.0,
        "percent_covered_display": "100.00",
        "missing_lines": 0,
        "excluded_lines": 0,
        "percent_statements_covered": 100.0,
        "percent_statements_covered_display": "100.00"
      },
      "missing_lines": [],
      "excluded_lines": [],
      "functions": {
        "": {
          "executed_lines": [],
          "summary": {
            "covered_lines": 0,
            "num_statements": 0,
            "percent_covered": 100.0,
            "percent_covered_display": "100.00",
            "missing_lines": 0,
            "excluded_lines": 0,
            "percent_statements_covered": 100.0,
            "percent_statements_covered_display": "100.00"
          },
          "missing_lines": [],
          "excluded_lines": []
        }
      },
      "classes": {
        "": {
          "executed_lines": [],
          "summary": {
            "covered_lines": 0,
            "num_statements": 0,
            "percent_covered": 100.0,
            "percent_covered_display": "100.00",
            "missing_lines": 0,
            "excluded_lines": 0,
            "percent_statements_covered": 100.0,
            "percent_statements_covered_display": "100.00"
          },
          "missing_lines": [],
          "excluded_lines": []
        }
      }
    },
    "apps/english/urls.py": {
      "executed_lines": [],
      "summary": {
        "covered_lines": 0,
        "num_statements": 2,
        "percent_covered": 0.0,
        "percent_covered_display": "0.00",
        "missing_lines": 2,
        "excluded_lines": 0,
        "percent_statements_covered": 0.0,
        "percent_statements_covered_display": "0.00"
      },
      "missing_lines": [2, 5],
      "excluded_lines": [],
      "functions": {
        "": {
          "executed_lines": [],
          "summary": {
            "covered_lines": 0,
            "num_statements": 2,
            "percent_covered": 0.0,
            "percent_covered_display": "0.00",
            "missing_lines": 2,
            "excluded_lines": 0,
            "percent_statements_covered": 0.0,
            "percent_statements_covered_display": "0.00"
          },
          "missing_lines": [2, 5],
          "excluded_lines": []
        }
      },
      "classes": {
        "": {
          "executed_lines": [],
          "summary": {
            "covered_lines": 0,
            "num_statements": 2,
            "percent_covered": 0.0,
            "percent_covered_display": "0.00",
            "missing_lines": 2,
            "excluded_lines": 0,
            "percent_statements_covered": 0.0,
            "percent_statements_covered_display": "0.00"
          },
          "missing_lines": [2, 5],
          "excluded_lines": []
        }
      }
    },
    "apps/example/views.py": {
      "executed_lines": [2, 3],
      "summary": {
        "covered_lines": 2,
        "num_statements": 2,
        "percent_covered": 100.0,
        "percent_covered_display": "100.00",
        "missing_lines": 0,
        "excluded_lines": 0,
        "percent_statements_covered": 100.0,
        "percent_statements_covered_display": "100.00"
      },
      "missing_lines": [],
      "excluded_lines": [],
      "functions": {
        "test_view": {
          "executed_lines": [3],
          "summary": {
            "covered_lines": 1,
            "num_statements": 1,
            "percent_covered": 100.0,
            "percent_covered_display": "100.00",
            "missing_lines": 0,
            "excluded_lines": 0,
            "percent_statements_covered": 100.0,
            "percent_statements_covered_display": "100.00"
          },
          "missing_lines": [],
          "excluded_lines": []
        },
        "": {
          "executed_lines": [2],
          "summary": {
            "covered_lines": 1,
            "num_statements": 1,
            "percent_covered": 100.0,
            "percent_covered_display": "100.00",
            "missing_lines": 0,
            "excluded_lines": 0,
            "percent_statements_covered": 100.0,
            "percent_statements_covered_display": "100.00"
          },
          "missing_lines": [],
          "excluded_lines": []
        }
      },
      "classes": {
        "": {
          "executed_lines": [2, 3],
          "summary": {
            "covered_lines": 2,
            "num_statements": 2,
            "percent_covered": 100.0,
            "percent_covered_display": "100.00",
            "missing_lines": 0,
            "excluded_lines": 0,
            "percent_statements_covered": 100.0,
            "percent_statements_covered_display": "100.00"
          },
          "missing_lines": [],
          "excluded_lines": []
        }
      }
    },
    "apps/feature_flags/__init__.py": {
      "executed_lines": [],
      "summary": {
        "covered_lines": 0,
        "num_statements": 0,
        "percent_covered": 100.0,
        "percent_covered_display": "100.00",
        "missing_lines": 0,
        "excluded_lines": 0,
        "percent_statements_covered": 100.0,
        "percent_statements_covered_display": "100.00"
      },
      "missing_lines": [],
      "excluded_lines": [],
      "functions": {
        "": {
          "executed_lines": [],
          "summary": {
            "covered_lines": 0,
            "num_statements": 0,
            "percent_covered": 100.0,
            "percent_covered_display": "100.00",
            "missing_lines": 0,
            "excluded_lines": 0,
            "percent_statements_covered": 100.0,
            "percent_statements_covered_display": "100.00"
          },
          "missing_lines": [],
          "excluded_lines": []
        }
      },
      "classes": {
        "": {
          "executed_lines": [],
          "summary": {
            "covered_lines": 0,
            "num_statements": 0,
            "percent_covered": 100.0,
            "percent_covered_display": "100.00",
            "missing_lines": 0,
            "excluded_lines": 0,
            "percent_statements_covered": 100.0,
            "percent_statements_covered_display": "100.00"
          },
          "missing_lines": [],
          "excluded_lines": []
        }
      }
    },
    "apps/feature_flags/apps.py": {
      "executed_lines": [],
      "summary": {
        "covered_lines": 0,
        "num_statements": 5,
        "percent_covered": 0.0,
        "percent_covered_display": "0.00",
        "missing_lines": 5,
        "excluded_lines": 0,
        "percent_statements_covered": 0.0,
        "percent_statements_covered_display": "0.00"
      },
      "missing_lines": [4, 7, 10, 11, 12],
      "excluded_lines": [],
      "functions": {
        "": {
          "executed_lines": [],
          "summary": {
            "covered_lines": 0,
            "num_statements": 5,
            "percent_covered": 0.0,
            "percent_covered_display": "0.00",
            "missing_lines": 5,
            "excluded_lines": 0,
            "percent_statements_covered": 0.0,
            "percent_statements_covered_display": "0.00"
          },
          "missing_lines": [4, 7, 10, 11, 12],
          "excluded_lines": []
        }
      },
      "classes": {
        "FeatureFlagsConfig": {
          "executed_lines": [],
          "summary": {
            "covered_lines": 0,
            "num_statements": 0,
            "percent_covered": 100.0,
            "percent_covered_display": "100.00",
            "missing_lines": 0,
            "excluded_lines": 0,
            "percent_statements_covered": 100.0,
            "percent_statements_covered_display": "100.00"
          },
          "missing_lines": [],
          "excluded_lines": []
        },
        "": {
          "executed_lines": [],
          "summary": {
            "covered_lines": 0,
            "num_statements": 5,
            "percent_covered": 0.0,
            "percent_covered_display": "0.00",
            "missing_lines": 5,
            "excluded_lines": 0,
            "percent_statements_covered": 0.0,
            "percent_statements_covered_display": "0.00"
          },
          "missing_lines": [4, 7, 10, 11, 12],
          "excluded_lines": []
        }
      }
    },
    "apps/feature_flags/models.py": {
      "executed_lines": [],
      "summary": {
        "covered_lines": 0,
        "num_statements": 13,
        "percent_covered": 0.0,
        "percent_covered_display": "0.00",
        "missing_lines": 13,
        "excluded_lines": 0,
        "percent_statements_covered": 0.0,
        "percent_statements_covered_display": "0.00"
      },
      "missing_lines": [4, 7, 10, 11, 12, 13, 14, 16, 17, 18, 19, 21, 22],
      "excluded_lines": [],
      "functions": {
        "FeatureFlag.__str__": {
          "executed_lines": [],
          "summary": {
            "covered_lines": 0,
            "num_statements": 1,
            "percent_covered": 0.0,
            "percent_covered_display": "0.00",
            "missing_lines": 1,
            "excluded_lines": 0,
            "percent_statements_covered": 0.0,
            "percent_statements_covered_display": "0.00"
          },
          "missing_lines": [22],
          "excluded_lines": []
        },
        "": {
          "executed_lines": [],
          "summary": {
            "covered_lines": 0,
            "num_statements": 12,
            "percent_covered": 0.0,
            "percent_covered_display": "0.00",
            "missing_lines": 12,
            "excluded_lines": 0,
            "percent_statements_covered": 0.0,
            "percent_statements_covered_display": "0.00"
          },
          "missing_lines": [4, 7, 10, 11, 12, 13, 14, 16, 17, 18, 19, 21],
          "excluded_lines": []
        }
      },
      "classes": {
        "FeatureFlag": {
          "executed_lines": [],
          "summary": {
            "covered_lines": 0,
            "num_statements": 1,
            "percent_covered": 0.0,
            "percent_covered_display": "0.00",
            "missing_lines": 1,
            "excluded_lines": 0,
            "percent_statements_covered": 0.0,
            "percent_statements_covered_display": "0.00"
          },
          "missing_lines": [22],
          "excluded_lines": []
        },
        "FeatureFlag.Meta": {
          "executed_lines": [],
          "summary": {
            "covered_lines": 0,
            "num_statements": 0,
            "percent_covered": 100.0,
            "percent_covered_display": "100.00",
            "missing_lines": 0,
            "excluded_lines": 0,
            "percent_statements_covered": 100.0,
            "percent_statements_covered_display": "100.00"
          },
          "missing_lines": [],
          "excluded_lines": []
        },
        "": {
          "executed_lines": [],
          "summary": {
            "covered_lines": 0,
            "num_statements": 12,
            "percent_covered": 0.0,
            "percent_covered_display": "0.00",
            "missing_lines": 12,
            "excluded_lines": 0,
            "percent_statements_covered": 0.0,
            "percent_statements_covered_display": "0.00"
          },
          "missing_lines": [4, 7, 10, 11, 12, 13, 14, 16, 17, 18, 19, 21],
          "excluded_lines": []
        }
      }
    },
    "apps/feature_flags/urls.py": {
      "executed_lines": [],
      "summary": {
        "covered_lines": 0,
        "num_statements": 4,
        "percent_covered": 0.0,
        "percent_covered_display": "0.00",
        "missing_lines": 4,
        "excluded_lines": 0,
        "percent_statements_covered": 0.0,
        "percent_statements_covered_display": "0.00"
      },
      "missing_lines": [4, 6, 8, 10],
      "excluded_lines": [],
      "functions": {
        "": {
          "executed_lines": [],
          "summary": {
            "covered_lines": 0,
            "num_statements": 4,
            "percent_covered": 0.0,
            "percent_covered_display": "0.00",
            "missing_lines": 4,
            "excluded_lines": 0,
            "percent_statements_covered": 0.0,
            "percent_statements_covered_display": "0.00"
          },
          "missing_lines": [4, 6, 8, 10],
          "excluded_lines": []
        }
      },
      "classes": {
        "": {
          "executed_lines": [],
          "summary": {
            "covered_lines": 0,
            "num_statements": 4,
            "percent_covered": 0.0,
            "percent_covered_display": "0.00",
            "missing_lines": 4,
            "excluded_lines": 0,
            "percent_statements_covered": 0.0,
            "percent_statements_covered_display": "0.00"
          },
          "missing_lines": [4, 6, 8, 10],
          "excluded_lines": []
        }
      }
    },
    "apps/feature_flags/views.py": {
      "executed_lines": [],
      "summary": {
        "covered_lines": 0,
        "num_statements": 3,
        "percent_covered": 0.0,
        "percent_covered_display": "0.00",
        "missing_lines": 3,
        "excluded_lines": 0,
        "percent_statements_covered": 0.0,
        "percent_statements_covered_display": "0.00"
      },
      "missing_lines": [4, 7, 9],
      "excluded_lines": [],
      "functions": {
        "feature_flags_status": {
          "executed_lines": [],
          "summary": {
            "covered_lines": 0,
            "num_statements": 1,
            "percent_covered": 0.0,
            "percent_covered_display": "0.00",
            "missing_lines": 1,
            "excluded_lines": 0,
            "percent_statements_covered": 0.0,
            "percent_statements_covered_display": "0.00"
          },
          "missing_lines": [9],
          "excluded_lines": []
        },
        "": {
          "executed_lines": [],
          "summary": {
            "covered_lines": 0,
            "num_statements": 2,
            "percent_covered": 0.0,
            "percent_covered_display": "0.00",
            "missing_lines": 2,
            "excluded_lines": 0,
            "percent_statements_covered": 0.0,
            "percent_statements_covered_display": "0.00"
          },
          "missing_lines": [4, 7],
          "excluded_lines": []
        }
      },
      "classes": {
        "": {
          "executed_lines": [],
          "summary": {
            "covered_lines": 0,
            "num_statements": 3,
            "percent_covered": 0.0,
            "percent_covered_display": "0.00",
            "missing_lines": 3,
            "excluded_lines": 0,
            "percent_statements_covered": 0.0,
            "percent_statements_covered_display": "0.00"
          },
          "missing_lines": [4, 7, 9],
          "excluded_lines": []
        }
      }
    },
    "apps/jobs/__init__.py": {
      "executed_lines": [],
      "summary": {
        "covered_lines": 0,
        "num_statements": 0,
        "percent_covered": 100.0,
        "percent_covered_display": "100.00",
        "missing_lines": 0,
        "excluded_lines": 0,
        "percent_statements_covered": 100.0,
        "percent_statements_covered_display": "100.00"
      },
      "missing_lines": [],
      "excluded_lines": [],
      "functions": {
        "": {
          "executed_lines": [],
          "summary": {
            "covered_lines": 0,
            "num_statements": 0,
            "percent_covered": 100.0,
            "percent_covered_display": "100.00",
            "missing_lines": 0,
            "excluded_lines": 0,
            "percent_statements_covered": 100.0,
            "percent_statements_covered_display": "100.00"
          },
          "missing_lines": [],
          "excluded_lines": []
        }
      },
      "classes": {
        "": {
          "executed_lines": [],
          "summary": {
            "covered_lines": 0,
            "num_statements": 0,
            "percent_covered": 100.0,
            "percent_covered_display": "100.00",
            "missing_lines": 0,
            "excluded_lines": 0,
            "percent_statements_covered": 100.0,
            "percent_statements_covered_display": "100.00"
          },
          "missing_lines": [],
          "excluded_lines": []
        }
      }
    },
    "apps/jobs/urls.py": {
      "executed_lines": [],
      "summary": {
        "covered_lines": 0,
        "num_statements": 2,
        "percent_covered": 0.0,
        "percent_covered_display": "0.00",
        "missing_lines": 2,
        "excluded_lines": 0,
        "percent_statements_covered": 0.0,
        "percent_statements_covered_display": "0.00"
      },
      "missing_lines": [2, 5],
      "excluded_lines": [],
      "functions": {
        "": {
          "executed_lines": [],
          "summary": {
            "covered_lines": 0,
            "num_statements": 2,
            "percent_covered": 0.0,
            "percent_covered_display": "0.00",
            "missing_lines": 2,
            "excluded_lines": 0,
            "percent_statements_covered": 0.0,
            "percent_statements_covered_display": "0.00"
          },
          "missing_lines": [2, 5],
          "excluded_lines": []
        }
      },
      "classes": {
        "": {
          "executed_lines": [],
          "summary": {
            "covered_lines": 0,
            "num_statements": 2,
            "percent_covered": 0.0,
            "percent_covered_display": "0.00",
            "missing_lines": 2,
            "excluded_lines": 0,
            "percent_statements_covered": 0.0,
            "percent_statements_covered_display": "0.00"
          },
          "missing_lines": [2, 5],
          "excluded_lines": []
        }
      }
    },
    "apps/test_optimized/views.py": {
      "executed_lines": [2, 3],
      "summary": {
        "covered_lines": 2,
        "num_statements": 2,
        "percent_covered": 100.0,
        "percent_covered_display": "100.00",
        "missing_lines": 0,
        "excluded_lines": 0,
        "percent_statements_covered": 100.0,
        "percent_statements_covered_display": "100.00"
      },
      "missing_lines": [],
      "excluded_lines": [],
      "functions": {
        "test_view": {
          "executed_lines": [3],
          "summary": {
            "covered_lines": 1,
            "num_statements": 1,
            "percent_covered": 100.0,
            "percent_covered_display": "100.00",
            "missing_lines": 0,
            "excluded_lines": 0,
            "percent_statements_covered": 100.0,
            "percent_statements_covered_display": "100.00"
          },
          "missing_lines": [],
          "excluded_lines": []
        },
        "": {
          "executed_lines": [2],
          "summary": {
            "covered_lines": 1,
            "num_statements": 1,
            "percent_covered": 100.0,
            "percent_covered_display": "100.00",
            "missing_lines": 0,
            "excluded_lines": 0,
            "percent_statements_covered": 100.0,
            "percent_statements_covered_display": "100.00"
          },
          "missing_lines": [],
          "excluded_lines": []
        }
      },
      "classes": {
        "": {
          "executed_lines": [2, 3],
          "summary": {
            "covered_lines": 2,
            "num_statements": 2,
            "percent_covered": 100.0,
            "percent_covered_display": "100.00",
            "missing_lines": 0,
            "excluded_lines": 0,
            "percent_statements_covered": 100.0,
            "percent_statements_covered_display": "100.00"
          },
          "missing_lines": [],
          "excluded_lines": []
        }
      }
    },
    "apps/test_scenario2/views.py": {
      "executed_lines": [2, 3],
      "summary": {
        "covered_lines": 2,
        "num_statements": 2,
        "percent_covered": 100.0,
        "percent_covered_display": "100.00",
        "missing_lines": 0,
        "excluded_lines": 0,
        "percent_statements_covered": 100.0,
        "percent_statements_covered_display": "100.00"
      },
      "missing_lines": [],
      "excluded_lines": [],
      "functions": {
        "scenario2_view": {
          "executed_lines": [3],
          "summary": {
            "covered_lines": 1,
            "num_statements": 1,
            "percent_covered": 100.0,
            "percent_covered_display": "100.00",
            "missing_lines": 0,
            "excluded_lines": 0,
            "percent_statements_covered": 100.0,
            "percent_statements_covered_display": "100.00"
          },
          "missing_lines": [],
          "excluded_lines": []
        },
        "": {
          "executed_lines": [2],
          "summary": {
            "covered_lines": 1,
            "num_statements": 1,
            "percent_covered": 100.0,
            "percent_covered_display": "100.00",
            "missing_lines": 0,
            "excluded_lines": 0,
            "percent_statements_covered": 100.0,
            "percent_statements_covered_display": "100.00"
          },
          "missing_lines": [],
          "excluded_lines": []
        }
      },
      "classes": {
        "": {
          "executed_lines": [2, 3],
          "summary": {
            "covered_lines": 2,
            "num_statements": 2,
            "percent_covered": 100.0,
            "percent_covered_display": "100.00",
            "missing_lines": 0,
            "excluded_lines": 0,
            "percent_statements_covered": 100.0,
            "percent_statements_covered_display": "100.00"
          },
          "missing_lines": [],
          "excluded_lines": []
        }
      }
    },
    "apps/test_scenario3/views.py": {
      "executed_lines": [2, 3],
      "summary": {
        "covered_lines": 2,
        "num_statements": 2,
        "percent_covered": 100.0,
        "percent_covered_display": "100.00",
        "missing_lines": 0,
        "excluded_lines": 0,
        "percent_statements_covered": 100.0,
        "percent_statements_covered_display": "100.00"
      },
      "missing_lines": [],
      "excluded_lines": [],
      "functions": {
        "scenario3_view": {
          "executed_lines": [3],
          "summary": {
            "covered_lines": 1,
            "num_statements": 1,
            "percent_covered": 100.0,
            "percent_covered_display": "100.00",
            "missing_lines": 0,
            "excluded_lines": 0,
            "percent_statements_covered": 100.0,
            "percent_statements_covered_display": "100.00"
          },
          "missing_lines": [],
          "excluded_lines": []
        },
        "": {
          "executed_lines": [2],
          "summary": {
            "covered_lines": 1,
            "num_statements": 1,
            "percent_covered": 100.0,
            "percent_covered_display": "100.00",
            "missing_lines": 0,
            "excluded_lines": 0,
            "percent_statements_covered": 100.0,
            "percent_statements_covered_display": "100.00"
          },
          "missing_lines": [],
          "excluded_lines": []
        }
      },
      "classes": {
        "": {
          "executed_lines": [2, 3],
          "summary": {
            "covered_lines": 2,
            "num_statements": 2,
            "percent_covered": 100.0,
            "percent_covered_display": "100.00",
            "missing_lines": 0,
            "excluded_lines": 0,
            "percent_statements_covered": 100.0,
            "percent_statements_covered_display": "100.00"
          },
          "missing_lines": [],
          "excluded_lines": []
        }
      }
    },
    "apps/test_t01/views.py": {
      "executed_lines": [2, 3],
      "summary": {
        "covered_lines": 2,
        "num_statements": 2,
        "percent_covered": 100.0,
        "percent_covered_display": "100.00",
        "missing_lines": 0,
        "excluded_lines": 0,
        "percent_statements_covered": 100.0,
        "percent_statements_covered_display": "100.00"
      },
      "missing_lines": [],
      "excluded_lines": [],
      "functions": {
        "test_view": {
          "executed_lines": [3],
          "summary": {
            "covered_lines": 1,
            "num_statements": 1,
            "percent_covered": 100.0,
            "percent_covered_display": "100.00",
            "missing_lines": 0,
            "excluded_lines": 0,
            "percent_statements_covered": 100.0,
            "percent_statements_covered_display": "100.00"
          },
          "missing_lines": [],
          "excluded_lines": []
        },
        "": {
          "executed_lines": [2],
          "summary": {
            "covered_lines": 1,
            "num_statements": 1,
            "percent_covered": 100.0,
            "percent_covered_display": "100.00",
            "missing_lines": 0,
            "excluded_lines": 0,
            "percent_statements_covered": 100.0,
            "percent_statements_covered_display": "100.00"
          },
          "missing_lines": [],
          "excluded_lines": []
        }
      },
      "classes": {
        "": {
          "executed_lines": [2, 3],
          "summary": {
            "covered_lines": 2,
            "num_statements": 2,
            "percent_covered": 100.0,
            "percent_covered_display": "100.00",
            "missing_lines": 0,
            "excluded_lines": 0,
            "percent_statements_covered": 100.0,
            "percent_statements_covered_display": "100.00"
          },
          "missing_lines": [],
          "excluded_lines": []
        }
      }
    },
    "apps/users/__init__.py": {
      "executed_lines": [0],
      "summary": {
        "covered_lines": 0,
        "num_statements": 0,
        "percent_covered": 100.0,
        "percent_covered_display": "100.00",
        "missing_lines": 0,
        "excluded_lines": 0,
        "percent_statements_covered": 100.0,
        "percent_statements_covered_display": "100.00"
      },
      "missing_lines": [],
      "excluded_lines": [],
      "functions": {
        "": {
          "executed_lines": [],
          "summary": {
            "covered_lines": 0,
            "num_statements": 0,
            "percent_covered": 100.0,
            "percent_covered_display": "100.00",
            "missing_lines": 0,
            "excluded_lines": 0,
            "percent_statements_covered": 100.0,
            "percent_statements_covered_display": "100.00"
          },
          "missing_lines": [],
          "excluded_lines": []
        }
      },
      "classes": {
        "": {
          "executed_lines": [],
          "summary": {
            "covered_lines": 0,
            "num_statements": 0,
            "percent_covered": 100.0,
            "percent_covered_display": "100.00",
            "missing_lines": 0,
            "excluded_lines": 0,
            "percent_statements_covered": 100.0,
            "percent_statements_covered_display": "100.00"
          },
          "missing_lines": [],
          "excluded_lines": []
        }
      }
    },
    "apps/users/models.py": {
      "executed_lines": [
        3, 5, 6, 9, 10, 14, 15, 18, 25, 30, 39, 44, 52, 59, 67, 68, 69, 70, 71,
        74, 78, 80, 82, 91, 92, 94, 95, 102, 107, 113, 117, 123, 129, 130, 131,
        132, 133, 137, 139, 143, 149, 154, 155, 157, 158, 165, 171, 175, 181,
        187, 188, 189, 190, 191, 195, 197, 201, 207
      ],
      "summary": {
        "covered_lines": 54,
        "num_statements": 66,
        "percent_covered": 81.81818181818181,
        "percent_covered_display": "81.82",
        "missing_lines": 12,
        "excluded_lines": 0,
        "percent_statements_covered": 81.81818181818181,
        "percent_statements_covered_display": "81.82"
      },
      "missing_lines": [84, 85, 86, 88, 141, 145, 147, 151, 199, 203, 205, 209],
      "excluded_lines": [],
      "functions": {
        "User.__str__": {
          "executed_lines": [80],
          "summary": {
            "covered_lines": 1,
            "num_statements": 1,
            "percent_covered": 100.0,
            "percent_covered_display": "100.00",
            "missing_lines": 0,
            "excluded_lines": 0,
            "percent_statements_covered": 100.0,
            "percent_statements_covered_display": "100.00"
          },
          "missing_lines": [],
          "excluded_lines": []
        },
        "User.is_locked": {
          "executed_lines": [],
          "summary": {
            "covered_lines": 0,
            "num_statements": 4,
            "percent_covered": 0.0,
            "percent_covered_display": "0.00",
            "missing_lines": 4,
            "excluded_lines": 0,
            "percent_statements_covered": 0.0,
            "percent_statements_covered_display": "0.00"
          },
          "missing_lines": [84, 85, 86, 88],
          "excluded_lines": []
        },
        "EmailVerification.__str__": {
          "executed_lines": [],
          "summary": {
            "covered_lines": 0,
            "num_statements": 1,
            "percent_covered": 0.0,
            "percent_covered_display": "0.00",
            "missing_lines": 1,
            "excluded_lines": 0,
            "percent_statements_covered": 0.0,
            "percent_statements_covered_display": "0.00"
          },
          "missing_lines": [141],
          "excluded_lines": []
        },
        "EmailVerification.is_expired": {
          "executed_lines": [],
          "summary": {
            "covered_lines": 0,
            "num_statements": 2,
            "percent_covered": 0.0,
            "percent_covered_display": "0.00",
            "missing_lines": 2,
            "excluded_lines": 0,
            "percent_statements_covered": 0.0,
            "percent_statements_covered_display": "0.00"
          },
          "missing_lines": [145, 147],
          "excluded_lines": []
        },
        "EmailVerification.is_verified": {
          "executed_lines": [],
          "summary": {
            "covered_lines": 0,
            "num_statements": 1,
            "percent_covered": 0.0,
            "percent_covered_display": "0.00",
            "missing_lines": 1,
            "excluded_lines": 0,
            "percent_statements_covered": 0.0,
            "percent_statements_covered_display": "0.00"
          },
          "missing_lines": [151],
          "excluded_lines": []
        },
        "PasswordReset.__str__": {
          "executed_lines": [],
          "summary": {
            "covered_lines": 0,
            "num_statements": 1,
            "percent_covered": 0.0,
            "percent_covered_display": "0.00",
            "missing_lines": 1,
            "excluded_lines": 0,
            "percent_statements_covered": 0.0,
            "percent_statements_covered_display": "0.00"
          },
          "missing_lines": [199],
          "excluded_lines": []
        },
        "PasswordReset.is_expired": {
          "executed_lines": [],
          "summary": {
            "covered_lines": 0,
            "num_statements": 2,
            "percent_covered": 0.0,
            "percent_covered_display": "0.00",
            "missing_lines": 2,
            "excluded_lines": 0,
            "percent_statements_covered": 0.0,
            "percent_statements_covered_display": "0.00"
          },
          "missing_lines": [203, 205],
          "excluded_lines": []
        },
        "PasswordReset.is_used": {
          "executed_lines": [],
          "summary": {
            "covered_lines": 0,
            "num_statements": 1,
            "percent_covered": 0.0,
            "percent_covered_display": "0.00",
            "missing_lines": 1,
            "excluded_lines": 0,
            "percent_statements_covered": 0.0,
            "percent_statements_covered_display": "0.00"
          },
          "missing_lines": [209],
          "excluded_lines": []
        },
        "": {
          "executed_lines": [
            3, 5, 6, 9, 10, 14, 15, 18, 25, 30, 39, 44, 52, 59, 67, 68, 69, 70,
            71, 74, 78, 82, 91, 92, 94, 95, 102, 107, 113, 117, 123, 129, 130,
            131, 132, 133, 137, 139, 143, 149, 154, 155, 157, 158, 165, 171,
            175, 181, 187, 188, 189, 190, 191, 195, 197, 201, 207
          ],
          "summary": {
            "covered_lines": 53,
            "num_statements": 53,
            "percent_covered": 100.0,
            "percent_covered_display": "100.00",
            "missing_lines": 0,
            "excluded_lines": 0,
            "percent_statements_covered": 100.0,
            "percent_statements_covered_display": "100.00"
          },
          "missing_lines": [],
          "excluded_lines": []
        }
      },
      "classes": {
        "User": {
          "executed_lines": [80],
          "summary": {
            "covered_lines": 1,
            "num_statements": 5,
            "percent_covered": 20.0,
            "percent_covered_display": "20.00",
            "missing_lines": 4,
            "excluded_lines": 0,
            "percent_statements_covered": 20.0,
            "percent_statements_covered_display": "20.00"
          },
          "missing_lines": [84, 85, 86, 88],
          "excluded_lines": []
        },
        "User.Meta": {
          "executed_lines": [],
          "summary": {
            "covered_lines": 0,
            "num_statements": 0,
            "percent_covered": 100.0,
            "percent_covered_display": "100.00",
            "missing_lines": 0,
            "excluded_lines": 0,
            "percent_statements_covered": 100.0,
            "percent_statements_covered_display": "100.00"
          },
          "missing_lines": [],
          "excluded_lines": []
        },
        "EmailVerification": {
          "executed_lines": [],
          "summary": {
            "covered_lines": 0,
            "num_statements": 4,
            "percent_covered": 0.0,
            "percent_covered_display": "0.00",
            "missing_lines": 4,
            "excluded_lines": 0,
            "percent_statements_covered": 0.0,
            "percent_statements_covered_display": "0.00"
          },
          "missing_lines": [141, 145, 147, 151],
          "excluded_lines": []
        },
        "EmailVerification.Meta": {
          "executed_lines": [],
          "summary": {
            "covered_lines": 0,
            "num_statements": 0,
            "percent_covered": 100.0,
            "percent_covered_display": "100.00",
            "missing_lines": 0,
            "excluded_lines": 0,
            "percent_statements_covered": 100.0,
            "percent_statements_covered_display": "100.00"
          },
          "missing_lines": [],
          "excluded_lines": []
        },
        "PasswordReset": {
          "executed_lines": [],
          "summary": {
            "covered_lines": 0,
            "num_statements": 4,
            "percent_covered": 0.0,
            "percent_covered_display": "0.00",
            "missing_lines": 4,
            "excluded_lines": 0,
            "percent_statements_covered": 0.0,
            "percent_statements_covered_display": "0.00"
          },
          "missing_lines": [199, 203, 205, 209],
          "excluded_lines": []
        },
        "PasswordReset.Meta": {
          "executed_lines": [],
          "summary": {
            "covered_lines": 0,
            "num_statements": 0,
            "percent_covered": 100.0,
            "percent_covered_display": "100.00",
            "missing_lines": 0,
            "excluded_lines": 0,
            "percent_statements_covered": 100.0,
            "percent_statements_covered_display": "100.00"
          },
          "missing_lines": [],
          "excluded_lines": []
        },
        "": {
          "executed_lines": [
            3, 5, 6, 9, 10, 14, 15, 18, 25, 30, 39, 44, 52, 59, 67, 68, 69, 70,
            71, 74, 78, 82, 91, 92, 94, 95, 102, 107, 113, 117, 123, 129, 130,
            131, 132, 133, 137, 139, 143, 149, 154, 155, 157, 158, 165, 171,
            175, 181, 187, 188, 189, 190, 191, 195, 197, 201, 207
          ],
          "summary": {
            "covered_lines": 53,
            "num_statements": 53,
            "percent_covered": 100.0,
            "percent_covered_display": "100.00",
            "missing_lines": 0,
            "excluded_lines": 0,
            "percent_statements_covered": 100.0,
            "percent_statements_covered_display": "100.00"
          },
          "missing_lines": [],
          "excluded_lines": []
        }
      }
    },
    "apps/users/serializers.py": {
      "executed_lines": [
        3, 5, 7, 8, 9, 10, 11, 13, 16, 17, 19, 20, 26, 31, 32, 34, 42, 65, 87,
        114, 115, 117, 120, 125, 126, 128, 164, 165, 167, 170, 175, 176, 178,
        181, 182, 184, 185, 190, 191, 194, 196, 198, 199, 200, 203, 205, 206,
        207, 210, 211, 212, 215, 216, 218, 220, 226, 227, 229, 230, 231, 233,
        248, 249, 251, 252, 258, 264, 282
      ],
      "summary": {
        "covered_lines": 61,
        "num_statements": 127,
        "percent_covered": 48.031496062992126,
        "percent_covered_display": "48.03",
        "missing_lines": 66,
        "excluded_lines": 0,
        "percent_statements_covered": 48.031496062992126,
        "percent_statements_covered_display": "48.03"
      },
      "missing_lines": [
        36, 37, 40, 45, 46, 49, 50, 52, 53, 58, 59, 60, 61, 63, 68, 69, 71, 72,
        77, 78, 80, 81, 85, 89, 90, 94, 97, 98, 99, 100, 101, 104, 111, 131,
        132, 134, 135, 140, 141, 144, 146, 147, 152, 153, 156, 157, 161, 223,
        235, 237, 238, 240, 241, 245, 266, 267, 272, 273, 275, 276, 280, 284,
        285, 287, 288, 292
      ],
      "excluded_lines": [],
      "functions": {
        "UserRegisterSerializer.validate_email": {
          "executed_lines": [],
          "summary": {
            "covered_lines": 0,
            "num_statements": 3,
            "percent_covered": 0.0,
            "percent_covered_display": "0.00",
            "missing_lines": 3,
            "excluded_lines": 0,
            "percent_statements_covered": 0.0,
            "percent_statements_covered_display": "0.00"
          },
          "missing_lines": [36, 37, 40],
          "excluded_lines": []
        },
        "UserRegisterSerializer.validate_password": {
          "executed_lines": [],
          "summary": {
            "covered_lines": 0,
            "num_statements": 11,
            "percent_covered": 0.0,
            "percent_covered_display": "0.00",
            "missing_lines": 11,
            "excluded_lines": 0,
            "percent_statements_covered": 0.0,
            "percent_statements_covered_display": "0.00"
          },
          "missing_lines": [45, 46, 49, 50, 52, 53, 58, 59, 60, 61, 63],
          "excluded_lines": []
        },
        "UserRegisterSerializer.validate": {
          "executed_lines": [],
          "summary": {
            "covered_lines": 0,
            "num_statements": 9,
            "percent_covered": 0.0,
            "percent_covered_display": "0.00",
            "missing_lines": 9,
            "excluded_lines": 0,
            "percent_statements_covered": 0.0,
            "percent_statements_covered_display": "0.00"
          },
          "missing_lines": [68, 69, 71, 72, 77, 78, 80, 81, 85],
          "excluded_lines": []
        },
        "UserRegisterSerializer.create": {
          "executed_lines": [],
          "summary": {
            "covered_lines": 0,
            "num_statements": 10,
            "percent_covered": 0.0,
            "percent_covered_display": "0.00",
            "missing_lines": 10,
            "excluded_lines": 0,
            "percent_statements_covered": 0.0,
            "percent_statements_covered_display": "0.00"
          },
          "missing_lines": [89, 90, 94, 97, 98, 99, 100, 101, 104, 111],
          "excluded_lines": []
        },
        "UserLoginSerializer.validate": {
          "executed_lines": [],
          "summary": {
            "covered_lines": 0,
            "num_statements": 14,
            "percent_covered": 0.0,
            "percent_covered_display": "0.00",
            "missing_lines": 14,
            "excluded_lines": 0,
            "percent_statements_covered": 0.0,
            "percent_statements_covered_display": "0.00"
          },
          "missing_lines": [
            131, 132, 134, 135, 140, 141, 144, 146, 147, 152, 153, 156, 157, 161
          ],
          "excluded_lines": []
        },
        "PreviewLoginSerializer.validate": {
          "executed_lines": [
            181, 182, 184, 185, 190, 191, 194, 196, 198, 199, 200, 203, 205,
            206, 207, 210, 211, 212
          ],
          "summary": {
            "covered_lines": 18,
            "num_statements": 18,
            "percent_covered": 100.0,
            "percent_covered_display": "100.00",
            "missing_lines": 0,
            "excluded_lines": 0,
            "percent_statements_covered": 100.0,
            "percent_statements_covered_display": "100.00"
          },
          "missing_lines": [],
          "excluded_lines": []
        },
        "SendEmailVerificationSerializer.validate_email": {
          "executed_lines": [],
          "summary": {
            "covered_lines": 0,
            "num_statements": 1,
            "percent_covered": 0.0,
            "percent_covered_display": "0.00",
            "missing_lines": 1,
            "excluded_lines": 0,
            "percent_statements_covered": 0.0,
            "percent_statements_covered_display": "0.00"
          },
          "missing_lines": [223],
          "excluded_lines": []
        },
        "SendPasswordResetSerializer.validate": {
          "executed_lines": [],
          "summary": {
            "covered_lines": 0,
            "num_statements": 6,
            "percent_covered": 0.0,
            "percent_covered_display": "0.00",
            "missing_lines": 6,
            "excluded_lines": 0,
            "percent_statements_covered": 0.0,
            "percent_statements_covered_display": "0.00"
          },
          "missing_lines": [235, 237, 238, 240, 241, 245],
          "excluded_lines": []
        },
        "PasswordResetSerializer.validate_password": {
          "executed_lines": [],
          "summary": {
            "covered_lines": 0,
            "num_statements": 7,
            "percent_covered": 0.0,
            "percent_covered_display": "0.00",
            "missing_lines": 7,
            "excluded_lines": 0,
            "percent_statements_covered": 0.0,
            "percent_statements_covered_display": "0.00"
          },
          "missing_lines": [266, 267, 272, 273, 275, 276, 280],
          "excluded_lines": []
        },
        "PasswordResetSerializer.validate": {
          "executed_lines": [],
          "summary": {
            "covered_lines": 0,
            "num_statements": 5,
            "percent_covered": 0.0,
            "percent_covered_display": "0.00",
            "missing_lines": 5,
            "excluded_lines": 0,
            "percent_statements_covered": 0.0,
            "percent_statements_covered_display": "0.00"
          },
          "missing_lines": [284, 285, 287, 288, 292],
          "excluded_lines": []
        },
        "": {
          "executed_lines": [
            3, 5, 7, 8, 9, 10, 11, 13, 16, 17, 19, 20, 26, 31, 32, 34, 42, 65,
            87, 114, 115, 117, 120, 125, 126, 128, 164, 165, 167, 170, 175, 176,
            178, 215, 216, 218, 220, 226, 227, 229, 230, 231, 233, 248, 249,
            251, 252, 258, 264, 282
          ],
          "summary": {
            "covered_lines": 43,
            "num_statements": 43,
            "percent_covered": 100.0,
            "percent_covered_display": "100.00",
            "missing_lines": 0,
            "excluded_lines": 0,
            "percent_statements_covered": 100.0,
            "percent_statements_covered_display": "100.00"
          },
          "missing_lines": [],
          "excluded_lines": []
        }
      },
      "classes": {
        "UserRegisterSerializer": {
          "executed_lines": [],
          "summary": {
            "covered_lines": 0,
            "num_statements": 33,
            "percent_covered": 0.0,
            "percent_covered_display": "0.00",
            "missing_lines": 33,
            "excluded_lines": 0,
            "percent_statements_covered": 0.0,
            "percent_statements_covered_display": "0.00"
          },
          "missing_lines": [
            36, 37, 40, 45, 46, 49, 50, 52, 53, 58, 59, 60, 61, 63, 68, 69, 71,
            72, 77, 78, 80, 81, 85, 89, 90, 94, 97, 98, 99, 100, 101, 104, 111
          ],
          "excluded_lines": []
        },
        "UserLoginSerializer": {
          "executed_lines": [],
          "summary": {
            "covered_lines": 0,
            "num_statements": 14,
            "percent_covered": 0.0,
            "percent_covered_display": "0.00",
            "missing_lines": 14,
            "excluded_lines": 0,
            "percent_statements_covered": 0.0,
            "percent_statements_covered_display": "0.00"
          },
          "missing_lines": [
            131, 132, 134, 135, 140, 141, 144, 146, 147, 152, 153, 156, 157, 161
          ],
          "excluded_lines": []
        },
        "PreviewLoginSerializer": {
          "executed_lines": [
            181, 182, 184, 185, 190, 191, 194, 196, 198, 199, 200, 203, 205,
            206, 207, 210, 211, 212
          ],
          "summary": {
            "covered_lines": 18,
            "num_statements": 18,
            "percent_covered": 100.0,
            "percent_covered_display": "100.00",
            "missing_lines": 0,
            "excluded_lines": 0,
            "percent_statements_covered": 100.0,
            "percent_statements_covered_display": "100.00"
          },
          "missing_lines": [],
          "excluded_lines": []
        },
        "SendEmailVerificationSerializer": {
          "executed_lines": [],
          "summary": {
            "covered_lines": 0,
            "num_statements": 1,
            "percent_covered": 0.0,
            "percent_covered_display": "0.00",
            "missing_lines": 1,
            "excluded_lines": 0,
            "percent_statements_covered": 0.0,
            "percent_statements_covered_display": "0.00"
          },
          "missing_lines": [223],
          "excluded_lines": []
        },
        "SendPasswordResetSerializer": {
          "executed_lines": [],
          "summary": {
            "covered_lines": 0,
            "num_statements": 6,
            "percent_covered": 0.0,
            "percent_covered_display": "0.00",
            "missing_lines": 6,
            "excluded_lines": 0,
            "percent_statements_covered": 0.0,
            "percent_statements_covered_display": "0.00"
          },
          "missing_lines": [235, 237, 238, 240, 241, 245],
          "excluded_lines": []
        },
        "PasswordResetSerializer": {
          "executed_lines": [],
          "summary": {
            "covered_lines": 0,
            "num_statements": 12,
            "percent_covered": 0.0,
            "percent_covered_display": "0.00",
            "missing_lines": 12,
            "excluded_lines": 0,
            "percent_statements_covered": 0.0,
            "percent_statements_covered_display": "0.00"
          },
          "missing_lines": [
            266, 267, 272, 273, 275, 276, 280, 284, 285, 287, 288, 292
          ],
          "excluded_lines": []
        },
        "": {
          "executed_lines": [
            3, 5, 7, 8, 9, 10, 11, 13, 16, 17, 19, 20, 26, 31, 32, 34, 42, 65,
            87, 114, 115, 117, 120, 125, 126, 128, 164, 165, 167, 170, 175, 176,
            178, 215, 216, 218, 220, 226, 227, 229, 230, 231, 233, 248, 249,
            251, 252, 258, 264, 282
          ],
          "summary": {
            "covered_lines": 43,
            "num_statements": 43,
            "percent_covered": 100.0,
            "percent_covered_display": "100.00",
            "missing_lines": 0,
            "excluded_lines": 0,
            "percent_statements_covered": 100.0,
            "percent_statements_covered_display": "100.00"
          },
          "missing_lines": [],
          "excluded_lines": []
        }
      }
    },
    "apps/users/tasks.py": {
      "executed_lines": [3, 5, 7, 8, 9, 10, 12, 15, 26, 110, 121],
      "summary": {
        "covered_lines": 10,
        "num_statements": 46,
        "percent_covered": 21.73913043478261,
        "percent_covered_display": "21.74",
        "missing_lines": 36,
        "excluded_lines": 0,
        "percent_statements_covered": 21.73913043478261,
        "percent_statements_covered_display": "21.74"
      },
      "missing_lines": [
        38, 41, 42, 45, 48, 54, 60, 63, 69, 72, 75, 80, 82, 90, 97, 98, 101,
        107, 133, 136, 137, 140, 143, 149, 155, 158, 164, 167, 170, 175, 177,
        185, 192, 193, 196, 202
      ],
      "excluded_lines": [],
      "functions": {
        "send_email_verification": {
          "executed_lines": [],
          "summary": {
            "covered_lines": 0,
            "num_statements": 18,
            "percent_covered": 0.0,
            "percent_covered_display": "0.00",
            "missing_lines": 18,
            "excluded_lines": 0,
            "percent_statements_covered": 0.0,
            "percent_statements_covered_display": "0.00"
          },
          "missing_lines": [
            38, 41, 42, 45, 48, 54, 60, 63, 69, 72, 75, 80, 82, 90, 97, 98, 101,
            107
          ],
          "excluded_lines": []
        },
        "send_password_reset_email": {
          "executed_lines": [],
          "summary": {
            "covered_lines": 0,
            "num_statements": 18,
            "percent_covered": 0.0,
            "percent_covered_display": "0.00",
            "missing_lines": 18,
            "excluded_lines": 0,
            "percent_statements_covered": 0.0,
            "percent_statements_covered_display": "0.00"
          },
          "missing_lines": [
            133, 136, 137, 140, 143, 149, 155, 158, 164, 167, 170, 175, 177,
            185, 192, 193, 196, 202
          ],
          "excluded_lines": []
        },
        "": {
          "executed_lines": [3, 5, 7, 8, 9, 10, 12, 15, 26, 110, 121],
          "summary": {
            "covered_lines": 10,
            "num_statements": 10,
            "percent_covered": 100.0,
            "percent_covered_display": "100.00",
            "missing_lines": 0,
            "excluded_lines": 0,
            "percent_statements_covered": 100.0,
            "percent_statements_covered_display": "100.00"
          },
          "missing_lines": [],
          "excluded_lines": []
        }
      },
      "classes": {
        "": {
          "executed_lines": [3, 5, 7, 8, 9, 10, 12, 15, 26, 110, 121],
          "summary": {
            "covered_lines": 10,
            "num_statements": 46,
            "percent_covered": 21.73913043478261,
            "percent_covered_display": "21.74",
            "missing_lines": 36,
            "excluded_lines": 0,
            "percent_statements_covered": 21.73913043478261,
            "percent_statements_covered_display": "21.74"
          },
          "missing_lines": [
            38, 41, 42, 45, 48, 54, 60, 63, 69, 72, 75, 80, 82, 90, 97, 98, 101,
            107, 133, 136, 137, 140, 143, 149, 155, 158, 164, 167, 170, 175,
            177, 185, 192, 193, 196, 202
          ],
          "excluded_lines": []
        }
      }
    },
    "apps/users/throttling.py": {
      "executed_lines": [3, 5, 8, 9, 14, 15, 17, 28, 33, 35],
      "summary": {
        "covered_lines": 8,
        "num_statements": 9,
        "percent_covered": 88.88888888888889,
        "percent_covered_display": "88.89",
        "missing_lines": 1,
        "excluded_lines": 0,
        "percent_statements_covered": 88.88888888888889,
        "percent_statements_covered_display": "88.89"
      },
      "missing_lines": [30],
      "excluded_lines": [],
      "functions": {
        "PreviewLoginThrottle.get_cache_key": {
          "executed_lines": [28, 33, 35],
          "summary": {
            "covered_lines": 3,
            "num_statements": 4,
            "percent_covered": 75.0,
            "percent_covered_display": "75.00",
            "missing_lines": 1,
            "excluded_lines": 0,
            "percent_statements_covered": 75.0,
            "percent_statements_covered_display": "75.00"
          },
          "missing_lines": [30],
          "excluded_lines": []
        },
        "": {
          "executed_lines": [3, 5, 8, 9, 14, 15, 17],
          "summary": {
            "covered_lines": 5,
            "num_statements": 5,
            "percent_covered": 100.0,
            "percent_covered_display": "100.00",
            "missing_lines": 0,
            "excluded_lines": 0,
            "percent_statements_covered": 100.0,
            "percent_statements_covered_display": "100.00"
          },
          "missing_lines": [],
          "excluded_lines": []
        }
      },
      "classes": {
        "PreviewLoginThrottle": {
          "executed_lines": [28, 33, 35],
          "summary": {
            "covered_lines": 3,
            "num_statements": 4,
            "percent_covered": 75.0,
            "percent_covered_display": "75.00",
            "missing_lines": 1,
            "excluded_lines": 0,
            "percent_statements_covered": 75.0,
            "percent_statements_covered_display": "75.00"
          },
          "missing_lines": [30],
          "excluded_lines": []
        },
        "": {
          "executed_lines": [3, 5, 8, 9, 14, 15, 17],
          "summary": {
            "covered_lines": 5,
            "num_statements": 5,
            "percent_covered": 100.0,
            "percent_covered_display": "100.00",
            "missing_lines": 0,
            "excluded_lines": 0,
            "percent_statements_covered": 100.0,
            "percent_statements_covered_display": "100.00"
          },
          "missing_lines": [],
          "excluded_lines": []
        }
      }
    },
    "apps/users/urls.py": {
      "executed_lines": [3, 5, 18, 20, 22],
      "summary": {
        "covered_lines": 4,
        "num_statements": 4,
        "percent_covered": 100.0,
        "percent_covered_display": "100.00",
        "missing_lines": 0,
        "excluded_lines": 0,
        "percent_statements_covered": 100.0,
        "percent_statements_covered_display": "100.00"
      },
      "missing_lines": [],
      "excluded_lines": [],
      "functions": {
        "": {
          "executed_lines": [3, 5, 18, 20, 22],
          "summary": {
            "covered_lines": 4,
            "num_statements": 4,
            "percent_covered": 100.0,
            "percent_covered_display": "100.00",
            "missing_lines": 0,
            "excluded_lines": 0,
            "percent_statements_covered": 100.0,
            "percent_statements_covered_display": "100.00"
          },
          "missing_lines": [],
          "excluded_lines": []
        }
      },
      "classes": {
        "": {
          "executed_lines": [3, 5, 18, 20, 22],
          "summary": {
            "covered_lines": 4,
            "num_statements": 4,
            "percent_covered": 100.0,
            "percent_covered_display": "100.00",
            "missing_lines": 0,
            "excluded_lines": 0,
            "percent_statements_covered": 100.0,
            "percent_statements_covered_display": "100.00"
          },
          "missing_lines": [],
          "excluded_lines": []
        }
      }
    },
    "apps/users/utils.py": {
      "executed_lines": [
        3, 5, 6, 7, 8, 9, 11, 12, 15, 27, 28, 31, 32, 33, 36, 38, 41, 42, 44,
        45, 47, 50, 51, 52, 55, 61, 62, 63, 69, 72, 73, 74, 75, 76, 77, 82, 85,
        86, 87, 88, 93, 96, 97, 98, 99, 100, 103, 105, 108, 120, 121, 122, 125,
        136, 139, 140, 142, 144, 147, 149, 150, 152, 155, 165, 167, 169, 171,
        172, 173, 174, 177, 178
      ],
      "summary": {
        "covered_lines": 71,
        "num_statements": 74,
        "percent_covered": 95.94594594594595,
        "percent_covered_display": "95.95",
        "missing_lines": 3,
        "excluded_lines": 0,
        "percent_statements_covered": 95.94594594594595,
        "percent_statements_covered_display": "95.95"
      },
      "missing_lines": [137, 179, 180],
      "excluded_lines": [],
      "functions": {
        "generate_captcha": {
          "executed_lines": [
            27, 28, 31, 32, 33, 36, 38, 41, 42, 44, 45, 47, 50, 51, 52, 55, 61,
            62, 63, 69, 72, 73, 74, 75, 76, 77, 82, 85, 86, 87, 88, 93, 96, 97,
            98, 99, 100, 103, 105
          ],
          "summary": {
            "covered_lines": 39,
            "num_statements": 39,
            "percent_covered": 100.0,
            "percent_covered_display": "100.00",
            "missing_lines": 0,
            "excluded_lines": 0,
            "percent_statements_covered": 100.0,
            "percent_statements_covered_display": "100.00"
          },
          "missing_lines": [],
          "excluded_lines": []
        },
        "store_captcha": {
          "executed_lines": [120, 121, 122],
          "summary": {
            "covered_lines": 3,
            "num_statements": 3,
            "percent_covered": 100.0,
            "percent_covered_display": "100.00",
            "missing_lines": 0,
            "excluded_lines": 0,
            "percent_statements_covered": 100.0,
            "percent_statements_covered_display": "100.00"
          },
          "missing_lines": [],
          "excluded_lines": []
        },
        "verify_captcha": {
          "executed_lines": [136, 139, 140, 142, 144, 147, 149, 150, 152],
          "summary": {
            "covered_lines": 9,
            "num_statements": 10,
            "percent_covered": 90.0,
            "percent_covered_display": "90.00",
            "missing_lines": 1,
            "excluded_lines": 0,
            "percent_statements_covered": 90.0,
            "percent_statements_covered_display": "90.00"
          },
          "missing_lines": [137],
          "excluded_lines": []
        },
        "find_user_by_email_or_username": {
          "executed_lines": [165, 167, 169, 171, 172, 173, 174, 177, 178],
          "summary": {
            "covered_lines": 9,
            "num_statements": 11,
            "percent_covered": 81.81818181818181,
            "percent_covered_display": "81.82",
            "missing_lines": 2,
            "excluded_lines": 0,
            "percent_statements_covered": 81.81818181818181,
            "percent_statements_covered_display": "81.82"
          },
          "missing_lines": [179, 180],
          "excluded_lines": []
        },
        "": {
          "executed_lines": [3, 5, 6, 7, 8, 9, 11, 12, 15, 108, 125, 155],
          "summary": {
            "covered_lines": 11,
            "num_statements": 11,
            "percent_covered": 100.0,
            "percent_covered_display": "100.00",
            "missing_lines": 0,
            "excluded_lines": 0,
            "percent_statements_covered": 100.0,
            "percent_statements_covered_display": "100.00"
          },
          "missing_lines": [],
          "excluded_lines": []
        }
      },
      "classes": {
        "": {
          "executed_lines": [
            3, 5, 6, 7, 8, 9, 11, 12, 15, 27, 28, 31, 32, 33, 36, 38, 41, 42,
            44, 45, 47, 50, 51, 52, 55, 61, 62, 63, 69, 72, 73, 74, 75, 76, 77,
            82, 85, 86, 87, 88, 93, 96, 97, 98, 99, 100, 103, 105, 108, 120,
            121, 122, 125, 136, 139, 140, 142, 144, 147, 149, 150, 152, 155,
            165, 167, 169, 171, 172, 173, 174, 177, 178
          ],
          "summary": {
            "covered_lines": 71,
            "num_statements": 74,
            "percent_covered": 95.94594594594595,
            "percent_covered_display": "95.95",
            "missing_lines": 3,
            "excluded_lines": 0,
            "percent_statements_covered": 95.94594594594595,
            "percent_statements_covered_display": "95.95"
          },
          "missing_lines": [137, 179, 180],
          "excluded_lines": []
        }
      }
    },
    "apps/users/views.py": {
      "executed_lines": [
        3, 5, 6, 8, 9, 17, 18, 19, 24, 25, 26, 27, 28, 29, 30, 31, 32, 34, 37,
        40, 41, 43, 45, 55, 56, 57, 60, 64, 66, 89, 103, 104, 106, 116, 117,
        119, 140, 141, 143, 145, 217, 266, 267, 269, 271, 405, 406, 408, 409,
        411, 421, 423, 426, 428, 438, 440, 447, 454, 469, 471, 473, 476, 477,
        478, 481, 484, 485, 486, 488, 490, 496, 498, 504, 505, 507, 509, 550,
        551, 553, 555, 599, 600, 602, 604, 682, 683, 685, 687, 752, 753, 755,
        757, 849, 850, 852, 854
      ],
      "summary": {
        "covered_lines": 83,
        "num_statements": 300,
        "percent_covered": 27.666666666666668,
        "percent_covered_display": "27.67",
        "missing_lines": 217,
        "excluded_lines": 0,
        "percent_statements_covered": 27.666666666666668,
        "percent_statements_covered_display": "27.67"
      },
      "missing_lines": [
        74, 77, 80, 99, 100, 113, 132, 133, 134, 137, 156, 157, 158, 161, 167,
        168, 169, 172, 176, 177, 180, 181, 182, 183, 190, 197, 198, 201, 202,
        205, 208, 212, 213, 215, 233, 235, 237, 238, 239, 242, 245, 248, 251,
        286, 288, 290, 293, 294, 295, 298, 299, 300, 301, 304, 305, 306, 307,
        308, 311, 314, 316, 317, 318, 320, 322, 324, 325, 328, 335, 340, 347,
        353, 354, 357, 360, 363, 364, 369, 370, 371, 372, 375, 376, 382, 383,
        384, 385, 388, 391, 519, 521, 522, 527, 529, 530, 533, 538, 539, 543,
        544, 566, 567, 572, 574, 576, 577, 579, 580, 581, 583, 586, 591, 593,
        619, 620, 621, 622, 627, 630, 631, 637, 640, 643, 654, 660, 665, 667,
        669, 670, 676, 697, 699, 700, 701, 702, 708, 709, 715, 716, 722, 723,
        724, 725, 728, 729, 731, 736, 738, 740, 741, 746, 771, 772, 773, 775,
        776, 777, 780, 781, 782, 788, 797, 800, 803, 805, 808, 811, 821, 828,
        833, 835, 837, 838, 843, 868, 869, 870, 872, 875, 876, 877, 879, 880,
        881, 885, 889, 890, 891, 892, 898, 899, 905, 906, 909, 912, 918, 927,
        928, 931, 932, 933, 934, 940, 941, 947, 948, 954, 955, 956, 959, 960,
        962, 967, 969, 971, 972, 977
      ],
      "excluded_lines": [],
      "functions": {
        "BaseCaptchaView._handle_captcha_error": {
          "executed_lines": [55, 56, 57, 60, 64],
          "summary": {
            "covered_lines": 5,
            "num_statements": 5,
            "percent_covered": 100.0,
            "percent_covered_display": "100.00",
            "missing_lines": 0,
            "excluded_lines": 0,
            "percent_statements_covered": 100.0,
            "percent_statements_covered_display": "100.00"
          },
          "missing_lines": [],
          "excluded_lines": []
        },
        "BaseCaptchaView._create_captcha_response": {
          "executed_lines": [],
          "summary": {
            "covered_lines": 0,
            "num_statements": 3,
            "percent_covered": 0.0,
            "percent_covered_display": "0.00",
            "missing_lines": 3,
            "excluded_lines": 0,
            "percent_statements_covered": 0.0,
            "percent_statements_covered_display": "0.00"
          },
          "missing_lines": [74, 77, 80],
          "excluded_lines": []
        },
        "BaseCaptchaView._generate_tokens": {
          "executed_lines": [],
          "summary": {
            "covered_lines": 0,
            "num_statements": 2,
            "percent_covered": 0.0,
            "percent_covered_display": "0.00",
            "missing_lines": 2,
            "excluded_lines": 0,
            "percent_statements_covered": 0.0,
            "percent_statements_covered_display": "0.00"
          },
          "missing_lines": [99, 100],
          "excluded_lines": []
        },
        "CaptchaAPIView.get": {
          "executed_lines": [],
          "summary": {
            "covered_lines": 0,
            "num_statements": 1,
            "percent_covered": 0.0,
            "percent_covered_display": "0.00",
            "missing_lines": 1,
            "excluded_lines": 0,
            "percent_statements_covered": 0.0,
            "percent_statements_covered_display": "0.00"
          },
          "missing_lines": [113],
          "excluded_lines": []
        },
        "CaptchaRefreshAPIView.post": {
          "executed_lines": [],
          "summary": {
            "covered_lines": 0,
            "num_statements": 4,
            "percent_covered": 0.0,
            "percent_covered_display": "0.00",
            "missing_lines": 4,
            "excluded_lines": 0,
            "percent_statements_covered": 0.0,
            "percent_statements_covered_display": "0.00"
          },
          "missing_lines": [132, 133, 134, 137],
          "excluded_lines": []
        },
        "RegisterAPIView._format_error_response": {
          "executed_lines": [],
          "summary": {
            "covered_lines": 0,
            "num_statements": 24,
            "percent_covered": 0.0,
            "percent_covered_display": "0.00",
            "missing_lines": 24,
            "excluded_lines": 0,
            "percent_statements_covered": 0.0,
            "percent_statements_covered_display": "0.00"
          },
          "missing_lines": [
            156, 157, 158, 161, 167, 168, 169, 172, 176, 177, 180, 181, 182,
            183, 190, 197, 198, 201, 202, 205, 208, 212, 213, 215
          ],
          "excluded_lines": []
        },
        "RegisterAPIView.post": {
          "executed_lines": [],
          "summary": {
            "covered_lines": 0,
            "num_statements": 9,
            "percent_covered": 0.0,
            "percent_covered_display": "0.00",
            "missing_lines": 9,
            "excluded_lines": 0,
            "percent_statements_covered": 0.0,
            "percent_statements_covered_display": "0.00"
          },
          "missing_lines": [233, 235, 237, 238, 239, 242, 245, 248, 251],
          "excluded_lines": []
        },
        "LoginAPIView.post": {
          "executed_lines": [],
          "summary": {
            "covered_lines": 0,
            "num_statements": 46,
            "percent_covered": 0.0,
            "percent_covered_display": "0.00",
            "missing_lines": 46,
            "excluded_lines": 0,
            "percent_statements_covered": 0.0,
            "percent_statements_covered_display": "0.00"
          },
          "missing_lines": [
            286, 288, 290, 293, 294, 295, 298, 299, 300, 301, 304, 305, 306,
            307, 308, 311, 314, 316, 317, 318, 320, 322, 324, 325, 328, 335,
            340, 347, 353, 354, 357, 360, 363, 364, 369, 370, 371, 372, 375,
            376, 382, 383, 384, 385, 388, 391
          ],
          "excluded_lines": []
        },
        "PreviewAPIView._get_avatar_letter": {
          "executed_lines": [421, 423, 426],
          "summary": {
            "covered_lines": 3,
            "num_statements": 3,
            "percent_covered": 100.0,
            "percent_covered_display": "100.00",
            "missing_lines": 0,
            "excluded_lines": 0,
            "percent_statements_covered": 100.0,
            "percent_statements_covered_display": "100.00"
          },
          "missing_lines": [],
          "excluded_lines": []
        },
        "PreviewAPIView._format_user_preview_data": {
          "executed_lines": [438, 440, 447],
          "summary": {
            "covered_lines": 3,
            "num_statements": 3,
            "percent_covered": 100.0,
            "percent_covered_display": "100.00",
            "missing_lines": 0,
            "excluded_lines": 0,
            "percent_statements_covered": 100.0,
            "percent_statements_covered_display": "100.00"
          },
          "missing_lines": [],
          "excluded_lines": []
        },
        "PreviewAPIView.post": {
          "executed_lines": [
            469, 471, 473, 476, 477, 478, 481, 484, 485, 486, 488, 490, 496, 498
          ],
          "summary": {
            "covered_lines": 14,
            "num_statements": 14,
            "percent_covered": 100.0,
            "percent_covered_display": "100.00",
            "missing_lines": 0,
            "excluded_lines": 0,
            "percent_statements_covered": 100.0,
            "percent_statements_covered_display": "100.00"
          },
          "missing_lines": [],
          "excluded_lines": []
        },
        "TokenRefreshAPIView.post": {
          "executed_lines": [],
          "summary": {
            "covered_lines": 0,
            "num_statements": 11,
            "percent_covered": 0.0,
            "percent_covered_display": "0.00",
            "missing_lines": 11,
            "excluded_lines": 0,
            "percent_statements_covered": 0.0,
            "percent_statements_covered_display": "0.00"
          },
          "missing_lines": [
            519, 521, 522, 527, 529, 530, 533, 538, 539, 543, 544
          ],
          "excluded_lines": []
        },
        "LogoutAPIView.post": {
          "executed_lines": [],
          "summary": {
            "covered_lines": 0,
            "num_statements": 13,
            "percent_covered": 0.0,
            "percent_covered_display": "0.00",
            "missing_lines": 13,
            "excluded_lines": 0,
            "percent_statements_covered": 0.0,
            "percent_statements_covered_display": "0.00"
          },
          "missing_lines": [
            566, 567, 572, 574, 576, 577, 579, 580, 581, 583, 586, 591, 593
          ],
          "excluded_lines": []
        },
        "SendEmailVerificationAPIView.post": {
          "executed_lines": [],
          "summary": {
            "covered_lines": 0,
            "num_statements": 17,
            "percent_covered": 0.0,
            "percent_covered_display": "0.00",
            "missing_lines": 17,
            "excluded_lines": 0,
            "percent_statements_covered": 0.0,
            "percent_statements_covered_display": "0.00"
          },
          "missing_lines": [
            619, 620, 621, 622, 627, 630, 631, 637, 640, 643, 654, 660, 665,
            667, 669, 670, 676
          ],
          "excluded_lines": []
        },
        "VerifyEmailAPIView.get": {
          "executed_lines": [],
          "summary": {
            "covered_lines": 0,
            "num_statements": 21,
            "percent_covered": 0.0,
            "percent_covered_display": "0.00",
            "missing_lines": 21,
            "excluded_lines": 0,
            "percent_statements_covered": 0.0,
            "percent_statements_covered_display": "0.00"
          },
          "missing_lines": [
            697, 699, 700, 701, 702, 708, 709, 715, 716, 722, 723, 724, 725,
            728, 729, 731, 736, 738, 740, 741, 746
          ],
          "excluded_lines": []
        },
        "SendPasswordResetAPIView.post": {
          "executed_lines": [],
          "summary": {
            "covered_lines": 0,
            "num_statements": 23,
            "percent_covered": 0.0,
            "percent_covered_display": "0.00",
            "missing_lines": 23,
            "excluded_lines": 0,
            "percent_statements_covered": 0.0,
            "percent_statements_covered_display": "0.00"
          },
          "missing_lines": [
            771, 772, 773, 775, 776, 777, 780, 781, 782, 788, 797, 800, 803,
            805, 808, 811, 821, 828, 833, 835, 837, 838, 843
          ],
          "excluded_lines": []
        },
        "PasswordResetAPIView.post": {
          "executed_lines": [],
          "summary": {
            "covered_lines": 0,
            "num_statements": 43,
            "percent_covered": 0.0,
            "percent_covered_display": "0.00",
            "missing_lines": 43,
            "excluded_lines": 0,
            "percent_statements_covered": 0.0,
            "percent_statements_covered_display": "0.00"
          },
          "missing_lines": [
            868, 869, 870, 872, 875, 876, 877, 879, 880, 881, 885, 889, 890,
            891, 892, 898, 899, 905, 906, 909, 912, 918, 927, 928, 931, 932,
            933, 934, 940, 941, 947, 948, 954, 955, 956, 959, 960, 962, 967,
            969, 971, 972, 977
          ],
          "excluded_lines": []
        },
        "": {
          "executed_lines": [
            3, 5, 6, 8, 9, 17, 18, 19, 24, 25, 26, 27, 28, 29, 30, 31, 32, 34,
            37, 40, 41, 43, 45, 66, 89, 103, 104, 106, 116, 117, 119, 140, 141,
            143, 145, 217, 266, 267, 269, 271, 405, 406, 408, 409, 411, 428,
            454, 504, 505, 507, 509, 550, 551, 553, 555, 599, 600, 602, 604,
            682, 683, 685, 687, 752, 753, 755, 757, 849, 850, 852, 854
          ],
          "summary": {
            "covered_lines": 58,
            "num_statements": 58,
            "percent_covered": 100.0,
            "percent_covered_display": "100.00",
            "missing_lines": 0,
            "excluded_lines": 0,
            "percent_statements_covered": 100.0,
            "percent_statements_covered_display": "100.00"
          },
          "missing_lines": [],
          "excluded_lines": []
        }
      },
      "classes": {
        "BaseCaptchaView": {
          "executed_lines": [55, 56, 57, 60, 64],
          "summary": {
            "covered_lines": 5,
            "num_statements": 10,
            "percent_covered": 50.0,
            "percent_covered_display": "50.00",
            "missing_lines": 5,
            "excluded_lines": 0,
            "percent_statements_covered": 50.0,
            "percent_statements_covered_display": "50.00"
          },
          "missing_lines": [74, 77, 80, 99, 100],
          "excluded_lines": []
        },
        "CaptchaAPIView": {
          "executed_lines": [],
          "summary": {
            "covered_lines": 0,
            "num_statements": 1,
            "percent_covered": 0.0,
            "percent_covered_display": "0.00",
            "missing_lines": 1,
            "excluded_lines": 0,
            "percent_statements_covered": 0.0,
            "percent_statements_covered_display": "0.00"
          },
          "missing_lines": [113],
          "excluded_lines": []
        },
        "CaptchaRefreshAPIView": {
          "executed_lines": [],
          "summary": {
            "covered_lines": 0,
            "num_statements": 4,
            "percent_covered": 0.0,
            "percent_covered_display": "0.00",
            "missing_lines": 4,
            "excluded_lines": 0,
            "percent_statements_covered": 0.0,
            "percent_statements_covered_display": "0.00"
          },
          "missing_lines": [132, 133, 134, 137],
          "excluded_lines": []
        },
        "RegisterAPIView": {
          "executed_lines": [],
          "summary": {
            "covered_lines": 0,
            "num_statements": 33,
            "percent_covered": 0.0,
            "percent_covered_display": "0.00",
            "missing_lines": 33,
            "excluded_lines": 0,
            "percent_statements_covered": 0.0,
            "percent_statements_covered_display": "0.00"
          },
          "missing_lines": [
            156, 157, 158, 161, 167, 168, 169, 172, 176, 177, 180, 181, 182,
            183, 190, 197, 198, 201, 202, 205, 208, 212, 213, 215, 233, 235,
            237, 238, 239, 242, 245, 248, 251
          ],
          "excluded_lines": []
        },
        "LoginAPIView": {
          "executed_lines": [],
          "summary": {
            "covered_lines": 0,
            "num_statements": 46,
            "percent_covered": 0.0,
            "percent_covered_display": "0.00",
            "missing_lines": 46,
            "excluded_lines": 0,
            "percent_statements_covered": 0.0,
            "percent_statements_covered_display": "0.00"
          },
          "missing_lines": [
            286, 288, 290, 293, 294, 295, 298, 299, 300, 301, 304, 305, 306,
            307, 308, 311, 314, 316, 317, 318, 320, 322, 324, 325, 328, 335,
            340, 347, 353, 354, 357, 360, 363, 364, 369, 370, 371, 372, 375,
            376, 382, 383, 384, 385, 388, 391
          ],
          "excluded_lines": []
        },
        "PreviewAPIView": {
          "executed_lines": [
            421, 423, 426, 438, 440, 447, 469, 471, 473, 476, 477, 478, 481,
            484, 485, 486, 488, 490, 496, 498
          ],
          "summary": {
            "covered_lines": 20,
            "num_statements": 20,
            "percent_covered": 100.0,
            "percent_covered_display": "100.00",
            "missing_lines": 0,
            "excluded_lines": 0,
            "percent_statements_covered": 100.0,
            "percent_statements_covered_display": "100.00"
          },
          "missing_lines": [],
          "excluded_lines": []
        },
        "TokenRefreshAPIView": {
          "executed_lines": [],
          "summary": {
            "covered_lines": 0,
            "num_statements": 11,
            "percent_covered": 0.0,
            "percent_covered_display": "0.00",
            "missing_lines": 11,
            "excluded_lines": 0,
            "percent_statements_covered": 0.0,
            "percent_statements_covered_display": "0.00"
          },
          "missing_lines": [
            519, 521, 522, 527, 529, 530, 533, 538, 539, 543, 544
          ],
          "excluded_lines": []
        },
        "LogoutAPIView": {
          "executed_lines": [],
          "summary": {
            "covered_lines": 0,
            "num_statements": 13,
            "percent_covered": 0.0,
            "percent_covered_display": "0.00",
            "missing_lines": 13,
            "excluded_lines": 0,
            "percent_statements_covered": 0.0,
            "percent_statements_covered_display": "0.00"
          },
          "missing_lines": [
            566, 567, 572, 574, 576, 577, 579, 580, 581, 583, 586, 591, 593
          ],
          "excluded_lines": []
        },
        "SendEmailVerificationAPIView": {
          "executed_lines": [],
          "summary": {
            "covered_lines": 0,
            "num_statements": 17,
            "percent_covered": 0.0,
            "percent_covered_display": "0.00",
            "missing_lines": 17,
            "excluded_lines": 0,
            "percent_statements_covered": 0.0,
            "percent_statements_covered_display": "0.00"
          },
          "missing_lines": [
            619, 620, 621, 622, 627, 630, 631, 637, 640, 643, 654, 660, 665,
            667, 669, 670, 676
          ],
          "excluded_lines": []
        },
        "VerifyEmailAPIView": {
          "executed_lines": [],
          "summary": {
            "covered_lines": 0,
            "num_statements": 21,
            "percent_covered": 0.0,
            "percent_covered_display": "0.00",
            "missing_lines": 21,
            "excluded_lines": 0,
            "percent_statements_covered": 0.0,
            "percent_statements_covered_display": "0.00"
          },
          "missing_lines": [
            697, 699, 700, 701, 702, 708, 709, 715, 716, 722, 723, 724, 725,
            728, 729, 731, 736, 738, 740, 741, 746
          ],
          "excluded_lines": []
        },
        "SendPasswordResetAPIView": {
          "executed_lines": [],
          "summary": {
            "covered_lines": 0,
            "num_statements": 23,
            "percent_covered": 0.0,
            "percent_covered_display": "0.00",
            "missing_lines": 23,
            "excluded_lines": 0,
            "percent_statements_covered": 0.0,
            "percent_statements_covered_display": "0.00"
          },
          "missing_lines": [
            771, 772, 773, 775, 776, 777, 780, 781, 782, 788, 797, 800, 803,
            805, 808, 811, 821, 828, 833, 835, 837, 838, 843
          ],
          "excluded_lines": []
        },
        "PasswordResetAPIView": {
          "executed_lines": [],
          "summary": {
            "covered_lines": 0,
            "num_statements": 43,
            "percent_covered": 0.0,
            "percent_covered_display": "0.00",
            "missing_lines": 43,
            "excluded_lines": 0,
            "percent_statements_covered": 0.0,
            "percent_statements_covered_display": "0.00"
          },
          "missing_lines": [
            868, 869, 870, 872, 875, 876, 877, 879, 880, 881, 885, 889, 890,
            891, 892, 898, 899, 905, 906, 909, 912, 918, 927, 928, 931, 932,
            933, 934, 940, 941, 947, 948, 954, 955, 956, 959, 960, 962, 967,
            969, 971, 972, 977
          ],
          "excluded_lines": []
        },
        "": {
          "executed_lines": [
            3, 5, 6, 8, 9, 17, 18, 19, 24, 25, 26, 27, 28, 29, 30, 31, 32, 34,
            37, 40, 41, 43, 45, 66, 89, 103, 104, 106, 116, 117, 119, 140, 141,
            143, 145, 217, 266, 267, 269, 271, 405, 406, 408, 409, 411, 428,
            454, 504, 505, 507, 509, 550, 551, 553, 555, 599, 600, 602, 604,
            682, 683, 685, 687, 752, 753, 755, 757, 849, 850, 852, 854
          ],
          "summary": {
            "covered_lines": 58,
            "num_statements": 58,
            "percent_covered": 100.0,
            "percent_covered_display": "100.00",
            "missing_lines": 0,
            "excluded_lines": 0,
            "percent_statements_covered": 100.0,
            "percent_statements_covered_display": "100.00"
          },
          "missing_lines": [],
          "excluded_lines": []
        }
      }
    },
    "bravo/__init__.py": {
      "executed_lines": [4, 6],
      "summary": {
        "covered_lines": 2,
        "num_statements": 2,
        "percent_covered": 100.0,
        "percent_covered_display": "100.00",
        "missing_lines": 0,
        "excluded_lines": 0,
        "percent_statements_covered": 100.0,
        "percent_statements_covered_display": "100.00"
      },
      "missing_lines": [],
      "excluded_lines": [],
      "functions": {
        "": {
          "executed_lines": [4, 6],
          "summary": {
            "covered_lines": 2,
            "num_statements": 2,
            "percent_covered": 100.0,
            "percent_covered_display": "100.00",
            "missing_lines": 0,
            "excluded_lines": 0,
            "percent_statements_covered": 100.0,
            "percent_statements_covered_display": "100.00"
          },
          "missing_lines": [],
          "excluded_lines": []
        }
      },
      "classes": {
        "": {
          "executed_lines": [4, 6],
          "summary": {
            "covered_lines": 2,
            "num_statements": 2,
            "percent_covered": 100.0,
            "percent_covered_display": "100.00",
            "missing_lines": 0,
            "excluded_lines": 0,
            "percent_statements_covered": 100.0,
            "percent_statements_covered_display": "100.00"
          },
          "missing_lines": [],
          "excluded_lines": []
        }
      }
    },
    "bravo/celery.py": {
      "executed_lines": [1, 3, 6, 8, 11, 14, 17, 18],
      "summary": {
        "covered_lines": 8,
        "num_statements": 9,
        "percent_covered": 88.88888888888889,
        "percent_covered_display": "88.89",
        "missing_lines": 1,
        "excluded_lines": 0,
        "percent_statements_covered": 88.88888888888889,
        "percent_statements_covered_display": "88.89"
      },
      "missing_lines": [19],
      "excluded_lines": [],
      "functions": {
        "debug_task": {
          "executed_lines": [],
          "summary": {
            "covered_lines": 0,
            "num_statements": 1,
            "percent_covered": 0.0,
            "percent_covered_display": "0.00",
            "missing_lines": 1,
            "excluded_lines": 0,
            "percent_statements_covered": 0.0,
            "percent_statements_covered_display": "0.00"
          },
          "missing_lines": [19],
          "excluded_lines": []
        },
        "": {
          "executed_lines": [1, 3, 6, 8, 11, 14, 17, 18],
          "summary": {
            "covered_lines": 8,
            "num_statements": 8,
            "percent_covered": 100.0,
            "percent_covered_display": "100.00",
            "missing_lines": 0,
            "excluded_lines": 0,
            "percent_statements_covered": 100.0,
            "percent_statements_covered_display": "100.00"
          },
          "missing_lines": [],
          "excluded_lines": []
        }
      },
      "classes": {
        "": {
          "executed_lines": [1, 3, 6, 8, 11, 14, 17, 18],
          "summary": {
            "covered_lines": 8,
            "num_statements": 9,
            "percent_covered": 88.88888888888889,
            "percent_covered_display": "88.89",
            "missing_lines": 1,
            "excluded_lines": 0,
            "percent_statements_covered": 88.88888888888889,
            "percent_statements_covered_display": "88.89"
          },
          "missing_lines": [19],
          "excluded_lines": []
        }
      }
    },
    "bravo/urls.py": {
      "executed_lines": [],
      "summary": {
        "covered_lines": 0,
        "num_statements": 12,
        "percent_covered": 0.0,
        "percent_covered_display": "0.00",
        "missing_lines": 12,
        "excluded_lines": 3,
        "percent_statements_covered": 0.0,
        "percent_statements_covered_display": "0.00"
      },
      "missing_lines": [16, 18, 19, 20, 21, 22, 23, 30, 32, 45, 47, 60],
      "excluded_lines": [81, 82, 83],
      "functions": {
        "health_check": {
          "executed_lines": [],
          "summary": {
            "covered_lines": 0,
            "num_statements": 1,
            "percent_covered": 0.0,
            "percent_covered_display": "0.00",
            "missing_lines": 1,
            "excluded_lines": 0,
            "percent_statements_covered": 0.0,
            "percent_statements_covered_display": "0.00"
          },
          "missing_lines": [32],
          "excluded_lines": []
        },
        "api_root": {
          "executed_lines": [],
          "summary": {
            "covered_lines": 0,
            "num_statements": 1,
            "percent_covered": 0.0,
            "percent_covered_display": "0.00",
            "missing_lines": 1,
            "excluded_lines": 0,
            "percent_statements_covered": 0.0,
            "percent_statements_covered_display": "0.00"
          },
          "missing_lines": [47],
          "excluded_lines": []
        },
        "": {
          "executed_lines": [],
          "summary": {
            "covered_lines": 0,
            "num_statements": 10,
            "percent_covered": 0.0,
            "percent_covered_display": "0.00",
            "missing_lines": 10,
            "excluded_lines": 3,
            "percent_statements_covered": 0.0,
            "percent_statements_covered_display": "0.00"
          },
          "missing_lines": [16, 18, 19, 20, 21, 22, 23, 30, 45, 60],
          "excluded_lines": [81, 82, 83]
        }
      },
      "classes": {
        "": {
          "executed_lines": [],
          "summary": {
            "covered_lines": 0,
            "num_statements": 12,
            "percent_covered": 0.0,
            "percent_covered_display": "0.00",
            "missing_lines": 12,
            "excluded_lines": 3,
            "percent_statements_covered": 0.0,
            "percent_statements_covered_display": "0.00"
          },
          "missing_lines": [16, 18, 19, 20, 21, 22, 23, 30, 32, 45, 47, 60],
          "excluded_lines": [81, 82, 83]
        }
      }
    },
    "bravo/urls_test.py": {
      "executed_lines": [2, 4, 5, 6, 7, 10, 26],
      "summary": {
        "covered_lines": 6,
        "num_statements": 7,
        "percent_covered": 85.71428571428571,
        "percent_covered_display": "85.71",
        "missing_lines": 1,
        "excluded_lines": 0,
        "percent_statements_covered": 85.71428571428571,
        "percent_statements_covered_display": "85.71"
      },
      "missing_lines": [12],
      "excluded_lines": [],
      "functions": {
        "home_view": {
          "executed_lines": [],
          "summary": {
            "covered_lines": 0,
            "num_statements": 1,
            "percent_covered": 0.0,
            "percent_covered_display": "0.00",
            "missing_lines": 1,
            "excluded_lines": 0,
            "percent_statements_covered": 0.0,
            "percent_statements_covered_display": "0.00"
          },
          "missing_lines": [12],
          "excluded_lines": []
        },
        "": {
          "executed_lines": [2, 4, 5, 6, 7, 10, 26],
          "summary": {
            "covered_lines": 6,
            "num_statements": 6,
            "percent_covered": 100.0,
            "percent_covered_display": "100.00",
            "missing_lines": 0,
            "excluded_lines": 0,
            "percent_statements_covered": 100.0,
            "percent_statements_covered_display": "100.00"
          },
          "missing_lines": [],
          "excluded_lines": []
        }
      },
      "classes": {
        "": {
          "executed_lines": [2, 4, 5, 6, 7, 10, 26],
          "summary": {
            "covered_lines": 6,
            "num_statements": 7,
            "percent_covered": 85.71428571428571,
            "percent_covered_display": "85.71",
            "missing_lines": 1,
            "excluded_lines": 0,
            "percent_statements_covered": 85.71428571428571,
            "percent_statements_covered_display": "85.71"
          },
          "missing_lines": [12],
          "excluded_lines": []
        }
      }
    }
  },
  "totals": {
    "covered_lines": 354,
    "num_statements": 734,
    "percent_covered": 48.228882833787466,
    "percent_covered_display": "48.23",
    "missing_lines": 380,
    "excluded_lines": 3,
    "percent_statements_covered": 48.228882833787466,
    "percent_statements_covered_display": "48.23"
  }
}<|MERGE_RESOLUTION|>--- conflicted
+++ resolved
@@ -2,11 +2,7 @@
   "meta": {
     "format": 3,
     "version": "7.12.0",
-<<<<<<< HEAD
-    "timestamp": "2025-12-10T22:53:31.232412",
-=======
     "timestamp": "2025-12-10T20:03:08.116462",
->>>>>>> 7242a766
     "branch_coverage": false,
     "show_contexts": false
   },
