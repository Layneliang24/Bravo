--- conflicted
+++ resolved
@@ -1,13 +1,9 @@
 """测试环境配置"""
 
-<<<<<<< HEAD
-from .base import *  # noqa: F403,F401
-=======
 from pathlib import Path
 
 # 基础目录设置
 BASE_DIR = Path(__file__).resolve().parent.parent.parent
->>>>>>> aa3b753d
 
 # 测试环境特定设置
 DEBUG = True
