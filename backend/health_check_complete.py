--- conflicted
+++ resolved
@@ -7,13 +7,7 @@
 import subprocess  # nosec
 import sys
 import time
-<<<<<<< HEAD
-import random
-import shutil
-import subprocess
-=======
-
->>>>>>> aa3b753d
+
 
 def print_header(title):
     """打印标题"""
@@ -32,20 +26,6 @@
     """安全运行命令"""
     print(f"执行: {command}")
     try:
-<<<<<<< HEAD
-        # 使用subprocess.run()替代os.system()以避免命令注入
-        result = subprocess.run(command, shell=True, capture_output=True, text=True)
-        if result.returncode == 0:
-            print(f"✓ {description} - 成功")
-            return True
-        else:
-            print(f"✗ {description} - 失败 (退出码: {result.returncode})")
-            if result.stderr:
-                print(f"错误输出: {result.stderr.strip()}")
-            return False
-    except Exception as e:
-        print(f"✗ {description} - 异常: {e}")
-=======
         # 使用subprocess.run代替os.system避免shell注入
         result = subprocess.run(  # nosec
             command, shell=False, capture_output=True, text=True, check=False
@@ -54,16 +34,15 @@
             print(f"✓ {description} - 成功")
             return True
         print(f"✗ {description} - 失败 (退出码: {result.returncode})")
->>>>>>> aa3b753d
         return False
     except Exception as error:
         print(f"✗ {description} - 异常: {error}")
         return False
 
 
-def check_file_exists(file_path, description):
+def check_file_exists(filepath, description):
     """检查文件是否存在"""
-    if os.path.exists(file_path):
+    if os.path.exists(filepath):
         print(f"✓ {description} - 存在")
         return True
     print(f"✗ {description} - 不存在")
