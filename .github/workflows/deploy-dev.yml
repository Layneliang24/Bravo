name: Deploy to Dev Environment

on:
  # 在镜像构建完成后自动触发（使用main分支的YAML文件，但只响应dev分支的构建）
  workflow_run:
    workflows: ["🐳 Build and Push Docker Images"]
    types:
      - completed
    branches: [dev]  # 关键：只响应dev分支的构建完成
  # 保留手动触发选项
  workflow_dispatch:
    inputs:
      force_deploy:
        description: "强制部署（即使构建失败）"
        required: false
        default: "false"
        type: boolean

jobs:
  deploy:
    runs-on: ubuntu-latest
    # 只有在dev分支的构建成功时才部署（确保使用main分支的YAML，但只响应dev分支的构建）
    if: ${{ github.event_name == 'workflow_dispatch' || (github.event.workflow_run.conclusion == 'success' && github.event.workflow_run.head_branch == 'dev') }}

    steps:
      - name: Checkout code
        uses: actions/checkout@v4
        with:
          ref: dev # 强制拉取dev分支最新代码，确保使用最新的workflow和健康检查逻辑

      - name: Setup SSH
        uses: webfactory/ssh-agent@v0.9.0
        with:
          ssh-private-key: ${{ secrets.TXYUN_SSH_KEY }}

      - name: SSH Connection Diagnostics
        env:
          HOST: ${{ secrets.TXYUN_HOST }}
          USER: ${{ secrets.TXYUN_USER }}
        run: |
          echo "🔍 SSH连接诊断..."
          echo "=========================================="
          echo "1. 获取当前GitHub Actions Runner IP地址"
          echo "=========================================="
          RUNNER_IP=$(curl -s https://api.ipify.org 2>/dev/null || curl -s https://ifconfig.me 2>/dev/null || echo "无法获取")
          echo "Runner IP: $RUNNER_IP"
          echo ""
          echo "=========================================="
          echo "2. 显示目标服务器信息（隐藏敏感部分）"
          echo "=========================================="
          echo "目标主机: ${HOST:0:10}***"
          echo "目标用户: $USER"
          echo ""
          echo "=========================================="
          echo "3. 测试网络连通性（端口22）"
          echo "=========================================="
          # 使用timeout和bash内置的TCP连接测试
          if command -v nc >/dev/null 2>&1; then
            timeout 5 nc -zv -w 3 $HOST 22 2>&1 || echo "⚠️ nc测试: 端口22连接失败或超时"
          else
            echo "⚠️ nc命令不可用，跳过端口测试"
          fi
          # 使用bash的/dev/tcp测试
          if timeout 3 bash -c "echo > /dev/tcp/$HOST/22" 2>/dev/null; then
            echo "✅ /dev/tcp测试: 端口22可达"
          else
            echo "⚠️ /dev/tcp测试: 端口22不可达或超时"
          fi
          echo ""
          echo "=========================================="
          echo "4. 检查SSH密钥是否已加载"
          echo "=========================================="
          ssh-add -l 2>&1 || echo "⚠️ SSH密钥未加载或ssh-agent未运行"
          echo ""
          echo "=========================================="
          echo "5. 测试SSH连接（详细模式，10秒超时）"
          echo "=========================================="
          ssh -vvv -o StrictHostKeyChecking=no \
              -o ConnectTimeout=10 \
              -o ServerAliveInterval=30 \
              -o ServerAliveCountMax=3 \
              -o LogLevel=DEBUG \
              $USER@$HOST "echo '✅ SSH连接测试成功'" 2>&1 | head -50 || {
            echo ""
            echo "❌ SSH连接失败"
            echo ""
            echo "=========================================="
            echo "可能的原因："
            echo "1. GitHub Actions IP ($RUNNER_IP) 未在白名单中"
            echo "2. 服务器SSH服务未启动或端口被防火墙阻止"
            echo "3. SSH密钥配置不正确"
            echo "4. 网络路由问题"
            echo "=========================================="
            exit 1
          }
          echo ""
          echo "✅ 诊断完成，SSH连接正常"

      - name: Prepare deployment configs
        run: |
          echo "📋 准备部署配置文件..."
          mkdir -p /tmp/bravo-deploy-config/frontend
          cp docker-compose.prod.yml /tmp/bravo-deploy-config/
          if [ -f "frontend/nginx.domain-dev.conf" ]; then
            cp frontend/nginx.domain-dev.conf /tmp/bravo-deploy-config/frontend/
          fi
          echo "✅ 配置文件准备完成"

      - name: Deploy to dev server
        env:
          HOST: ${{ secrets.TXYUN_HOST }}
          USER: ${{ secrets.TXYUN_USER }}
          REGISTRY_USERNAME: ${{ secrets.ALIYUN_REGISTRY_USERNAME }}
          REGISTRY_PASSWORD: ${{ secrets.ALIYUN_REGISTRY_PASSWORD }}
        run: |
          echo "🚚 传输配置文件到服务器..."
          ssh -o StrictHostKeyChecking=no $USER@$HOST "mkdir -p /home/layne/project/bravo-dev/frontend"
          scp -o StrictHostKeyChecking=no /tmp/bravo-deploy-config/docker-compose.prod.yml $USER@$HOST:/home/layne/project/bravo-dev/docker-compose.prod.yml
          if [ -f "/tmp/bravo-deploy-config/frontend/nginx.domain-dev.conf" ]; then
            scp -o StrictHostKeyChecking=no /tmp/bravo-deploy-config/frontend/nginx.domain-dev.conf $USER@$HOST:/home/layne/project/bravo-dev/frontend/nginx.domain-dev.conf
          fi
          echo "✅ 配置文件传输完成"

          ssh -o StrictHostKeyChecking=no \
              -o ServerAliveInterval=30 \
              -o ServerAliveCountMax=30 \
              $USER@$HOST bash -s << 'ENDSSH' "$REGISTRY_USERNAME" "$REGISTRY_PASSWORD"
            set -e

            # 接收参数
            REGISTRY_USERNAME="$1"
            REGISTRY_PASSWORD="$2"

<<<<<<< HEAD
            echo "📁 进入项目目录..."
            cd /home/layne/project/bravo-dev

            # 检测docker-compose命令（V1或V2）
            if command -v docker-compose &>/dev/null; then
              docker-compose() { docker-compose "$@"; }
            elif docker compose version &>/dev/null 2>&1; then
              docker-compose() { docker compose "$@"; }
            else
              echo "❌ docker-compose命令不可用，退出"
              exit 1
=======
          echo "📁 进入项目目录..."
          # 先确保父目录存在并有正确权限
          echo "🔧 检查和修复目录权限..."
          sudo mkdir -p /home/layne/project 2>/dev/null || true
          sudo chown -R $USER:$USER /home/layne/project 2>/dev/null || true
          sudo chmod 755 /home/layne/project 2>/dev/null || true

          # 如果项目目录不存在，先创建
          if [ ! -d "/home/layne/project/bravo-dev" ]; then
            echo "📁 创建项目目录..."
            sudo mkdir -p /home/layne/project/bravo-dev 2>/dev/null || true
          fi

          cd /home/layne/project/bravo-dev

          echo "🔧 修复权限问题..."
          # 确保当前用户拥有项目目录权限
          sudo chown -R $USER:$USER /home/layne/project/bravo-dev 2>/dev/null || true
          sudo chmod -R 755 /home/layne/project/bravo-dev 2>/dev/null || true
          # 检查Docker权限，如果没有权限则使用sudo包装
          if ! docker ps &>/dev/null; then
            echo "⚠️ 当前用户无Docker权限，检查docker组..."
            if ! groups | grep -q docker; then
              echo "将用户添加到docker组..."
              sudo usermod -aG docker $USER 2>/dev/null || true
              echo "⚠️ 已添加用户到docker组，但需要重新登录才能生效"
              echo "临时使用sudo执行Docker命令..."
              # 创建docker命令的sudo包装函数
              docker() { sudo docker "$@"; }
              docker-compose() { sudo docker-compose "$@"; }
>>>>>>> 7242a766
            fi

<<<<<<< HEAD
            # ✅ 不再需要git操作，配置文件已通过scp传输
            echo "✅ 使用已传输的配置文件（无需git操作）"
=======
          echo "🔄 拉取最新代码..."
          if [ -d ".git" ] && [ -r ".git" ]; then
            # 先清理所有未提交的改动和未跟踪文件
            git reset --hard HEAD
            git clean -fdx
            # 强制更新远程分支信息
            git fetch --force --prune origin
            git reset --hard origin/dev
          else
            # 如果.git不存在或无法访问，删除目录重新克隆
            echo "⚠️ .git目录不存在或权限不足，重新克隆..."
            cd /home/layne/project
            # 先修复权限再删除，确保可以删除
            sudo chown -R $USER:$USER bravo-dev 2>/dev/null || true
            rm -rf bravo-dev 2>/dev/null || sudo rm -rf bravo-dev 2>/dev/null || true
            # 确保目录权限正确后克隆
            git clone -b dev https://github.com/Layneliang24/Bravo.git bravo-dev
            cd bravo-dev
            # 修复克隆后的权限
            sudo chown -R $USER:$USER . 2>/dev/null || true
            sudo chmod -R 755 . 2>/dev/null || true
          fi
>>>>>>> 7242a766

          echo "⏹️  停止旧容器..."
          COMPOSE_PROJECT_NAME=bravo-dev docker-compose -f docker-compose.prod.yml down || true

          echo "🔐 登录阿里云镜像仓库..."
          echo "${REGISTRY_PASSWORD}" | docker login crpi-noqbdktswju6cuew.cn-shenzhen.personal.cr.aliyuncs.com --username "${REGISTRY_USERNAME}" --password-stdin

          # 使用当前checkout的Commit SHA（构建工作流已确保使用正确的分支）
          BUILD_SHA="${{ github.sha }}"
          echo "📌 使用当前工作流的Commit SHA: ${BUILD_SHA}"

          echo "📦 拉取最新镜像（使用Commit SHA标签确保100%是新代码）..."
          # 优先使用Commit SHA标签（不可变，确保100%是新代码）
          # 如果SHA标签不存在，回退到dev标签（辅助标签）
          COMPOSE_PROJECT_NAME=bravo-dev IMAGE_TAG=dev-${BUILD_SHA} docker-compose -f docker-compose.prod.yml pull || \
          COMPOSE_PROJECT_NAME=bravo-dev IMAGE_TAG=dev docker-compose -f docker-compose.prod.yml pull

          # 验证镜像是否拉取成功
          echo "🔍 验证镜像拉取..."
          if ! docker images | grep -q "backend.*dev"; then
            echo "❌ Backend镜像拉取失败，无法继续部署"
            exit 1
          fi
          if ! docker images | grep -q "frontend.*dev"; then
            echo "❌ Frontend镜像拉取失败，无法继续部署"
            exit 1
          fi
          echo "✅ 镜像验证通过（Commit SHA: ${BUILD_SHA}）"

          echo "🚀 启动服务（强制重建容器）..."
          # 检查是否配置了SSL证书（域名模式）
          if [ -d "/etc/letsencrypt/live/dev.layneliang.com" ]; then
            echo "检测到SSL证书，使用域名配置..."
            if [ -f "frontend/nginx.domain-dev.conf" ]; then
              cp frontend/nginx.domain-dev.conf frontend/nginx.conf.tmp
              echo "使用域名Nginx配置"
            fi
            USE_DOMAIN=true
            DOMAIN_NAME=dev.layneliang.com
          else
            echo "未检测到SSL证书，使用IP配置..."
            USE_DOMAIN=false
            DOMAIN_NAME=""
          fi

          # 为dev环境使用不同端口避免与prod冲突
          # 使用Commit SHA标签（优先），如果不存在则使用dev标签
          COMPOSE_PROJECT_NAME=bravo-dev \
          IMAGE_TAG=dev-${BUILD_SHA} \
          USE_DOMAIN=$USE_DOMAIN \
          DOMAIN_NAME=$DOMAIN_NAME \
          MYSQL_PORT=3307 \
          REDIS_PORT=6380 \
          BACKEND_PORT=8001 \
          FRONTEND_HTTP_PORT=8080 \
          FRONTEND_HTTPS_PORT=8443 \
          DJANGO_SECRET_KEY="${DJANGO_SECRET_KEY:-dev-secret-$(date +%s)}" \
          docker-compose -f docker-compose.prod.yml up -d --force-recreate --remove-orphans

          echo "⏳ 等待服务就绪..."
          sleep 10

          echo "🔧 配置Nginx SSL..."
          # 复制开发环境SSL配置到容器
          if [ -f "frontend/nginx.domain-dev.conf" ]; then
            docker cp frontend/nginx.domain-dev.conf bravo-dev-frontend:/etc/nginx/conf.d/default.conf
            docker exec bravo-dev-frontend nginx -t && docker exec bravo-dev-frontend nginx -s reload
            echo "✅ 开发环境SSL配置已应用（dev.layneliang.com）"
          else
            echo "⚠️  未找到nginx.domain-dev.conf，跳过SSL配置"
          fi

          echo "📊 检查服务状态..."
          COMPOSE_PROJECT_NAME=bravo-dev docker-compose -f docker-compose.prod.yml ps

          echo "🔍 验证Nginx端口..."
          docker exec bravo-dev-frontend netstat -tlnp | grep -E '(:80|:443)' || echo "Nginx端口检查完成"

          echo "📁 验证静态文件..."
          echo "Backend镜像内的原始静态文件:"
          docker exec bravo-dev-backend ls -la /app/staticfiles/ | head -20 || echo "⚠️ Backend镜像内静态文件为空"
          echo "Backend容器共享卷中的静态文件:"
          docker exec bravo-dev-backend ls -la /shared/static/ | head -20 || echo "⚠️ Backend共享卷为空"
          echo "Frontend容器内的静态文件:"
          docker exec bravo-dev-frontend ls -la /usr/share/nginx/html/static/ | head -20 || echo "⚠️ Frontend静态文件目录为空"
          echo "检查admin静态文件:"
          docker exec bravo-dev-frontend ls -la /usr/share/nginx/html/static/admin/ | head -10 || echo "⚠️ Admin静态文件不存在"
          echo "检查Backend的STATIC_ROOT配置:"
          docker exec bravo-dev-backend python -c "from bravo.settings.production import STATIC_ROOT; print(f'STATIC_ROOT: {STATIC_ROOT}')" || echo "⚠️ 无法获取STATIC_ROOT"

          # 在部署前备份当前运行的镜像（用于回滚）
          echo "📦 备份当前镜像作为回滚点..."
          if docker images | grep -q bravo-dev-backend; then
            docker tag bravo-dev-backend:latest bravo-dev-backend-backup:latest || echo "Backend backup created"
          fi
          if docker images | grep -q bravo-dev-frontend; then
            docker tag bravo-dev-frontend:latest bravo-dev-frontend-backup:latest || echo "Frontend backup created"
          fi

          # 记录部署信息
          echo "DEPLOYED_AT=$(date '+%Y-%m-%d %H:%M:%S')" > .deployment-current
          echo "GITHUB_SHA=${{ github.sha }}" >> .deployment-current
          echo "GITHUB_RUN_ID=${{ github.run_id }}" >> .deployment-current

          echo "✅ Dev环境部署步骤完成，准备健康检查..."
          ENDSSH

      - name: Health Check with Auto Rollback
        id: health-check
        if: always()
        env:
          HOST: ${{ secrets.TXYUN_HOST }}
          USER: ${{ secrets.TXYUN_USER }}
          REGISTRY_USERNAME: ${{ secrets.ALIYUN_REGISTRY_USERNAME }}
          REGISTRY_PASSWORD: ${{ secrets.ALIYUN_REGISTRY_PASSWORD }}
        run: |
          ssh -o StrictHostKeyChecking=no $USER@$HOST bash -s << 'ENDSSH' "$REGISTRY_USERNAME" "$REGISTRY_PASSWORD"
            set -e

            REGISTRY_USERNAME="$1"
            REGISTRY_PASSWORD="$2"

            echo "🏥 开始Dev环境健康检查..."
            cd /home/layne/project/bravo-dev

            # 检测docker-compose命令（V1或V2）
            if command -v docker-compose &>/dev/null; then
              docker-compose() { docker-compose "$@"; }
            elif docker compose version &>/dev/null 2>&1; then
              docker-compose() { docker compose "$@"; }
            fi

            # 健康检查函数
            check_health() {
              local retry=0
              local max_retry=3

              while [ $retry -lt $max_retry ]; do
                echo "🔍 健康检查 ($((retry+1))/$max_retry)..."

                # 检查容器状态
                if ! docker ps | grep -q bravo-dev-backend; then
                  echo "❌ Backend容器未运行"
                  retry=$((retry+1))
                  sleep 10
                  continue
                fi

                if ! docker ps | grep -q bravo-dev-frontend; then
                  echo "❌ Frontend容器未运行"
                  retry=$((retry+1))
                  sleep 10
                  continue
                fi

                # 检查前端（使用dev环境端口8080）
                FRONTEND_STATUS=$(curl -L -s -o /dev/null -w "%{http_code}" http://localhost:8080/ || echo "000")
                if [ "$FRONTEND_STATUS" != "200" ]; then
                  echo "⚠️ 前端健康检查失败 (状态码: $FRONTEND_STATUS)"
                  retry=$((retry+1))
                  sleep 10
                  continue
                fi

                # 检查后端API（使用dev环境端口8001）
                BACKEND_STATUS=$(curl -s -o /dev/null -w "%{http_code}" http://localhost:8001/api/ || echo "000")
                if [ "$BACKEND_STATUS" != "200" ]; then
                  echo "⚠️ 后端API健康检查失败 (状态码: $BACKEND_STATUS)"
                  retry=$((retry+1))
                  sleep 10
                  continue
                fi

                # 所有检查通过
                echo "✅ 健康检查通过"
                echo "  - Frontend (port 8080): $FRONTEND_STATUS"
                echo "  - Backend API (port 8001): $BACKEND_STATUS"
                return 0
              done

              echo "❌ 健康检查失败（重试${max_retry}次）"
              return 1
            }

            # 执行健康检查
            if check_health; then
              echo "🎉 Dev环境部署成功！"

              # 登录镜像仓库以更新dev-stable标签
              echo "${REGISTRY_PASSWORD}" | docker login crpi-noqbdktswju6cuew.cn-shenzhen.personal.cr.aliyuncs.com --username "${REGISTRY_USERNAME}" --password-stdin

              # 更新dev-stable标签（标记为dev稳定版本）
              echo "🏷️  更新dev-stable标签..."
              docker tag crpi-noqbdktswju6cuew.cn-shenzhen.personal.cr.aliyuncs.com/bravo-project/backend:dev \
                         crpi-noqbdktswju6cuew.cn-shenzhen.personal.cr.aliyuncs.com/bravo-project/backend:dev-stable || true
              docker tag crpi-noqbdktswju6cuew.cn-shenzhen.personal.cr.aliyuncs.com/bravo-project/frontend:dev \
                         crpi-noqbdktswju6cuew.cn-shenzhen.personal.cr.aliyuncs.com/bravo-project/frontend:dev-stable || true

              # 推送stable标签到远程仓库（用于远程回滚）
              docker push crpi-noqbdktswju6cuew.cn-shenzhen.personal.cr.aliyuncs.com/bravo-project/backend:dev-stable || echo "⚠️ 推送backend dev-stable标签失败"
              docker push crpi-noqbdktswju6cuew.cn-shenzhen.personal.cr.aliyuncs.com/bravo-project/frontend:dev-stable || echo "⚠️ 推送frontend dev-stable标签失败"

              # 记录到部署历史
              echo "[$(date '+%Y-%m-%d %H:%M:%S')] Dev部署成功 - GitHub SHA: ${{ github.sha }} - Run ID: ${{ github.run_id }}" >> .deployment-history

              exit 0
            else
              echo "🚨 健康检查失败，开始自动回滚..."

              # 检查是否有备份可以回滚
              if ! docker images | grep -q bravo-dev-backend-backup; then
                echo "❌ 没有可回滚的备份镜像"
                echo "[$(date '+%Y-%m-%d %H:%M:%S')] Dev部署失败 - 无法回滚 - GitHub SHA: ${{ github.sha }}" >> .deployment-history
                exit 1
              fi

              echo "⏹️  停止失败的容器..."
              COMPOSE_PROJECT_NAME=bravo-dev docker-compose -f docker-compose.prod.yml down

              echo "🔄 使用备份镜像回滚..."
              # 使用backup标签恢复
              docker tag bravo-dev-backend-backup:latest crpi-noqbdktswju6cuew.cn-shenzhen.personal.cr.aliyuncs.com/bravo-project/backend:dev
              docker tag bravo-dev-frontend-backup:latest crpi-noqbdktswju6cuew.cn-shenzhen.personal.cr.aliyuncs.com/bravo-project/frontend:dev
              echo "✅ 已恢复备份镜像"

              echo "🚀 重新启动服务（使用备份版本）..."
              COMPOSE_PROJECT_NAME=bravo-dev \
              IMAGE_TAG=dev \
              USE_DOMAIN=true \
              DOMAIN_NAME=dev.layneliang.com \
              MYSQL_PORT=3307 \
              REDIS_PORT=6380 \
              BACKEND_PORT=8001 \
              FRONTEND_HTTP_PORT=8080 \
              FRONTEND_HTTPS_PORT=8443 \
              DJANGO_SECRET_KEY="${DJANGO_SECRET_KEY:-dev-secret-$(date +%s)}" \
              docker-compose -f docker-compose.prod.yml up -d --force-recreate --remove-orphans

              echo "⏳ 等待回滚后的服务就绪..."
              sleep 15

              # 重新配置Nginx SSL
              if [ -f "frontend/nginx.domain-dev.conf" ]; then
                docker cp frontend/nginx.domain-dev.conf bravo-dev-frontend:/etc/nginx/conf.d/default.conf
                docker exec bravo-dev-frontend nginx -t && docker exec bravo-dev-frontend nginx -s reload
                echo "✅ 回滚后SSL配置已应用"
              fi

              echo "🔍 验证回滚后的服务..."
              if check_health; then
                echo "✅ 回滚成功！服务已恢复到上一个稳定版本"
                echo "[$(date '+%Y-%m-%d %H:%M:%S')] Dev部署失败 - 已自动回滚成功 - GitHub SHA: ${{ github.sha }}" >> .deployment-history
                exit 1  # 仍然返回失败状态，表示本次部署失败了
              else
                echo "❌ 回滚后健康检查仍然失败"
                echo "[$(date '+%Y-%m-%d %H:%M:%S')] Dev部署失败 - 回滚也失败 - GitHub SHA: ${{ github.sha }}" >> .deployment-history
                exit 1
              fi
            fi
          ENDSSH<|MERGE_RESOLUTION|>--- conflicted
+++ resolved
@@ -131,19 +131,6 @@
             REGISTRY_USERNAME="$1"
             REGISTRY_PASSWORD="$2"
 
-<<<<<<< HEAD
-            echo "📁 进入项目目录..."
-            cd /home/layne/project/bravo-dev
-
-            # 检测docker-compose命令（V1或V2）
-            if command -v docker-compose &>/dev/null; then
-              docker-compose() { docker-compose "$@"; }
-            elif docker compose version &>/dev/null 2>&1; then
-              docker-compose() { docker compose "$@"; }
-            else
-              echo "❌ docker-compose命令不可用，退出"
-              exit 1
-=======
           echo "📁 进入项目目录..."
           # 先确保父目录存在并有正确权限
           echo "🔧 检查和修复目录权限..."
@@ -174,13 +161,8 @@
               # 创建docker命令的sudo包装函数
               docker() { sudo docker "$@"; }
               docker-compose() { sudo docker-compose "$@"; }
->>>>>>> 7242a766
             fi
 
-<<<<<<< HEAD
-            # ✅ 不再需要git操作，配置文件已通过scp传输
-            echo "✅ 使用已传输的配置文件（无需git操作）"
-=======
           echo "🔄 拉取最新代码..."
           if [ -d ".git" ] && [ -r ".git" ]; then
             # 先清理所有未提交的改动和未跟踪文件
@@ -203,7 +185,6 @@
             sudo chown -R $USER:$USER . 2>/dev/null || true
             sudo chmod -R 755 . 2>/dev/null || true
           fi
->>>>>>> 7242a766
 
           echo "⏹️  停止旧容器..."
           COMPOSE_PROJECT_NAME=bravo-dev docker-compose -f docker-compose.prod.yml down || true
