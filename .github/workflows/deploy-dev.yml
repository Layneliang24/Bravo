name: Deploy to Dev Environment

on:
  # 在镜像构建完成后自动触发（使用main分支的YAML文件，但只响应dev分支的构建）
  workflow_run:
    workflows: ["🐳 Build and Push Docker Images"]
    types:
      - completed
    branches: [dev]  # 关键：只响应dev分支的构建完成
  # 保留手动触发选项
  workflow_dispatch:
    inputs:
      force_deploy:
        description: "强制部署（即使构建失败）"
        required: false
        default: "false"
        type: boolean

jobs:
  deploy:
    runs-on: ubuntu-latest
    # 只有在dev分支的构建成功时才部署（确保使用main分支的YAML，但只响应dev分支的构建）
    if: ${{ github.event_name == 'workflow_dispatch' || (github.event.workflow_run.conclusion == 'success' && github.event.workflow_run.head_branch == 'dev') }}

    steps:
      - name: Checkout code
        uses: actions/checkout@v4
        with:
          ref: dev # 强制拉取dev分支最新代码，确保使用最新的workflow和健康检查逻辑

      - name: Setup SSH
        uses: webfactory/ssh-agent@v0.9.0
        with:
          ssh-private-key: ${{ secrets.TXYUN_SSH_KEY }}

      - name: SSH Connection Diagnostics
        env:
          HOST: ${{ secrets.TXYUN_HOST }}
          USER: ${{ secrets.TXYUN_USER }}
        run: |
          echo "🔍 SSH连接诊断..."
          echo "=========================================="
          echo "1. 获取当前GitHub Actions Runner IP地址"
          echo "=========================================="
          RUNNER_IP=$(curl -s https://api.ipify.org 2>/dev/null || curl -s https://ifconfig.me 2>/dev/null || echo "无法获取")
          echo "Runner IP: $RUNNER_IP"
          echo ""
          echo "=========================================="
          echo "2. 显示目标服务器信息（隐藏敏感部分）"
          echo "=========================================="
          echo "目标主机: ${HOST:0:10}***"
          echo "目标用户: $USER"
          echo ""
          echo "=========================================="
          echo "3. 测试网络连通性（端口22）"
          echo "=========================================="
          # 使用timeout和bash内置的TCP连接测试
          if command -v nc >/dev/null 2>&1; then
            timeout 5 nc -zv -w 3 $HOST 22 2>&1 || echo "⚠️ nc测试: 端口22连接失败或超时"
          else
            echo "⚠️ nc命令不可用，跳过端口测试"
          fi
          # 使用bash的/dev/tcp测试
          if timeout 3 bash -c "echo > /dev/tcp/$HOST/22" 2>/dev/null; then
            echo "✅ /dev/tcp测试: 端口22可达"
          else
            echo "⚠️ /dev/tcp测试: 端口22不可达或超时"
          fi
          echo ""
          echo "=========================================="
          echo "4. 检查SSH密钥是否已加载"
          echo "=========================================="
          ssh-add -l 2>&1 || echo "⚠️ SSH密钥未加载或ssh-agent未运行"
          echo ""
          echo "=========================================="
          echo "5. 测试SSH连接（详细模式，10秒超时）"
          echo "=========================================="
          ssh -vvv -o StrictHostKeyChecking=no \
              -o ConnectTimeout=10 \
              -o ServerAliveInterval=30 \
              -o ServerAliveCountMax=3 \
              -o LogLevel=DEBUG \
              $USER@$HOST "echo '✅ SSH连接测试成功'" 2>&1 | head -50 || {
            echo ""
            echo "❌ SSH连接失败"
            echo ""
            echo "=========================================="
            echo "可能的原因："
            echo "1. GitHub Actions IP ($RUNNER_IP) 未在白名单中"
            echo "2. 服务器SSH服务未启动或端口被防火墙阻止"
            echo "3. SSH密钥配置不正确"
            echo "4. 网络路由问题"
            echo "=========================================="
            exit 1
          }
          echo ""
          echo "✅ 诊断完成，SSH连接正常"

      - name: Prepare deployment configs
        run: |
          echo "📋 准备部署配置文件..."
          mkdir -p /tmp/bravo-deploy-config/frontend
          cp docker-compose.prod.yml /tmp/bravo-deploy-config/
          if [ -f "frontend/nginx.domain-dev.conf" ]; then
            cp frontend/nginx.domain-dev.conf /tmp/bravo-deploy-config/frontend/
          fi
          echo "✅ 配置文件准备完成"

      - name: Deploy to dev server
        env:
          HOST: ${{ secrets.TXYUN_HOST }}
          USER: ${{ secrets.TXYUN_USER }}
          REGISTRY_USERNAME: ${{ secrets.ALIYUN_REGISTRY_USERNAME }}
          REGISTRY_PASSWORD: ${{ secrets.ALIYUN_REGISTRY_PASSWORD }}
        run: |
          echo "🚚 传输配置文件到服务器..."
          ssh -o StrictHostKeyChecking=no $USER@$HOST "mkdir -p /home/layne/project/bravo-dev/frontend"
          scp -o StrictHostKeyChecking=no /tmp/bravo-deploy-config/docker-compose.prod.yml $USER@$HOST:/home/layne/project/bravo-dev/docker-compose.prod.yml
          if [ -f "/tmp/bravo-deploy-config/frontend/nginx.domain-dev.conf" ]; then
            scp -o StrictHostKeyChecking=no /tmp/bravo-deploy-config/frontend/nginx.domain-dev.conf $USER@$HOST:/home/layne/project/bravo-dev/frontend/nginx.domain-dev.conf
          fi
          echo "✅ 配置文件传输完成"

          ssh -o StrictHostKeyChecking=no \
              -o ServerAliveInterval=30 \
              -o ServerAliveCountMax=30 \
              $USER@$HOST bash -s << 'ENDSSH' "$REGISTRY_USERNAME" "$REGISTRY_PASSWORD"
            set -e

            # 接收参数
            REGISTRY_USERNAME="$1"
            REGISTRY_PASSWORD="$2"

          echo "📁 进入项目目录..."
          # 先确保父目录存在并有正确权限
          echo "🔧 检查和修复目录权限..."
          sudo mkdir -p /home/layne/project 2>/dev/null || true
          sudo chown -R $USER:$USER /home/layne/project 2>/dev/null || true
          sudo chmod 755 /home/layne/project 2>/dev/null || true

          # 如果项目目录不存在，先创建
          if [ ! -d "/home/layne/project/bravo-dev" ]; then
            echo "📁 创建项目目录..."
            sudo mkdir -p /home/layne/project/bravo-dev 2>/dev/null || true
          fi

          cd /home/layne/project/bravo-dev

          echo "🔧 修复权限问题..."
          # 确保当前用户拥有项目目录权限
          sudo chown -R $USER:$USER /home/layne/project/bravo-dev 2>/dev/null || true
          sudo chmod -R 755 /home/layne/project/bravo-dev 2>/dev/null || true
          # 检查Docker权限，如果没有权限则使用sudo包装
          if ! docker ps &>/dev/null; then
            echo "⚠️ 当前用户无Docker权限，检查docker组..."
            if ! groups | grep -q docker; then
              echo "将用户添加到docker组..."
              sudo usermod -aG docker $USER 2>/dev/null || true
              echo "⚠️ 已添加用户到docker组，但需要重新登录才能生效"
              echo "临时使用sudo执行Docker命令..."
              # 创建docker命令的sudo包装函数
              docker() { sudo docker "$@"; }
              docker-compose() { sudo docker-compose "$@"; }
            fi
<<<<<<< HEAD
          fi
=======
>>>>>>> cffb16cf

          echo "🔄 拉取最新代码..."
          if [ -d ".git" ] && [ -r ".git" ]; then
            # 先清理所有未提交的改动和未跟踪文件
            git reset --hard HEAD
            git clean -fdx
            # 强制更新远程分支信息
            git fetch --force --prune origin
            git reset --hard origin/dev
          else
            # 如果.git不存在或无法访问，删除目录重新克隆
            echo "⚠️ .git目录不存在或权限不足，重新克隆..."
            cd /home/layne/project
            # 先修复权限再删除，确保可以删除
            sudo chown -R $USER:$USER bravo-dev 2>/dev/null || true
            rm -rf bravo-dev 2>/dev/null || sudo rm -rf bravo-dev 2>/dev/null || true
            # 确保目录权限正确后克隆
            git clone -b dev https://github.com/Layneliang24/Bravo.git bravo-dev
            cd bravo-dev
            # 修复克隆后的权限
            sudo chown -R $USER:$USER . 2>/dev/null || true
            sudo chmod -R 755 . 2>/dev/null || true
          fi

          echo "⏹️  停止旧容器..."
          COMPOSE_PROJECT_NAME=bravo-dev docker-compose -f docker-compose.prod.yml down || true

          echo "🔐 登录阿里云镜像仓库..."
          echo "${REGISTRY_PASSWORD}" | docker login crpi-noqbdktswju6cuew.cn-shenzhen.personal.cr.aliyuncs.com --username "${REGISTRY_USERNAME}" --password-stdin

          # 使用当前checkout的Commit SHA（构建工作流已确保使用正确的分支）
          BUILD_SHA="${{ github.sha }}"
          echo "📌 使用当前工作流的Commit SHA: ${BUILD_SHA}"

          echo "📦 拉取最新镜像（使用Commit SHA标签确保100%是新代码）..."
          # 优先使用Commit SHA标签（不可变，确保100%是新代码）
          # 如果SHA标签不存在，回退到dev标签（辅助标签）
          COMPOSE_PROJECT_NAME=bravo-dev IMAGE_TAG=dev-${BUILD_SHA} docker-compose -f docker-compose.prod.yml pull || \
          COMPOSE_PROJECT_NAME=bravo-dev IMAGE_TAG=dev docker-compose -f docker-compose.prod.yml pull

          # 验证镜像是否拉取成功
          echo "🔍 验证镜像拉取..."
          if ! docker images | grep -q "backend.*dev"; then
            echo "❌ Backend镜像拉取失败，无法继续部署"
            exit 1
          fi
          if ! docker images | grep -q "frontend.*dev"; then
            echo "❌ Frontend镜像拉取失败，无法继续部署"
            exit 1
          fi
          echo "✅ 镜像验证通过（Commit SHA: ${BUILD_SHA}）"

          echo "🚀 启动服务（强制重建容器）..."
          # 检查是否配置了SSL证书（域名模式）
          if [ -d "/etc/letsencrypt/live/dev.layneliang.com" ]; then
            echo "检测到SSL证书，使用域名配置..."
            if [ -f "frontend/nginx.domain-dev.conf" ]; then
              cp frontend/nginx.domain-dev.conf frontend/nginx.conf.tmp
              echo "使用域名Nginx配置"
            fi
            USE_DOMAIN=true
            DOMAIN_NAME=dev.layneliang.com
          else
            echo "未检测到SSL证书，使用IP配置..."
            USE_DOMAIN=false
            DOMAIN_NAME=""
          fi

          # 为dev环境使用不同端口避免与prod冲突
          # 使用Commit SHA标签（优先），如果不存在则使用dev标签
          COMPOSE_PROJECT_NAME=bravo-dev \
          IMAGE_TAG=dev-${BUILD_SHA} \
          USE_DOMAIN=$USE_DOMAIN \
          DOMAIN_NAME=$DOMAIN_NAME \
          MYSQL_PORT=3307 \
          REDIS_PORT=6380 \
          BACKEND_PORT=8001 \
          FRONTEND_HTTP_PORT=8080 \
          FRONTEND_HTTPS_PORT=8443 \
          DJANGO_SECRET_KEY="${DJANGO_SECRET_KEY:-dev-secret-$(date +%s)}" \
          docker-compose -f docker-compose.prod.yml up -d --force-recreate --remove-orphans

          echo "⏳ 等待服务就绪..."
          sleep 10

          echo "🔧 配置Nginx SSL..."
          # 复制开发环境SSL配置到容器
          if [ -f "frontend/nginx.domain-dev.conf" ]; then
            docker cp frontend/nginx.domain-dev.conf bravo-dev-frontend:/etc/nginx/conf.d/default.conf
            docker exec bravo-dev-frontend nginx -t && docker exec bravo-dev-frontend nginx -s reload
            echo "✅ 开发环境SSL配置已应用（dev.layneliang.com）"
          else
            echo "⚠️  未找到nginx.domain-dev.conf，跳过SSL配置"
          fi

          echo "📊 检查服务状态..."
          COMPOSE_PROJECT_NAME=bravo-dev docker-compose -f docker-compose.prod.yml ps

          echo "🔍 验证Nginx端口..."
          docker exec bravo-dev-frontend netstat -tlnp | grep -E '(:80|:443)' || echo "Nginx端口检查完成"

          echo "📁 验证静态文件..."
          echo "Backend镜像内的原始静态文件:"
          docker exec bravo-dev-backend ls -la /app/staticfiles/ | head -20 || echo "⚠️ Backend镜像内静态文件为空"
          echo "Backend容器共享卷中的静态文件:"
          docker exec bravo-dev-backend ls -la /shared/static/ | head -20 || echo "⚠️ Backend共享卷为空"
          echo "Frontend容器内的静态文件:"
          docker exec bravo-dev-frontend ls -la /usr/share/nginx/html/static/ | head -20 || echo "⚠️ Frontend静态文件目录为空"
          echo "检查admin静态文件:"
          docker exec bravo-dev-frontend ls -la /usr/share/nginx/html/static/admin/ | head -10 || echo "⚠️ Admin静态文件不存在"
          echo "检查Backend的STATIC_ROOT配置:"
          docker exec bravo-dev-backend python -c "from bravo.settings.production import STATIC_ROOT; print(f'STATIC_ROOT: {STATIC_ROOT}')" || echo "⚠️ 无法获取STATIC_ROOT"

          # 在部署前备份当前运行的镜像（用于回滚）
          echo "📦 备份当前镜像作为回滚点..."
          if docker images | grep -q bravo-dev-backend; then
            docker tag bravo-dev-backend:latest bravo-dev-backend-backup:latest || echo "Backend backup created"
          fi
          if docker images | grep -q bravo-dev-frontend; then
            docker tag bravo-dev-frontend:latest bravo-dev-frontend-backup:latest || echo "Frontend backup created"
          fi

          # 记录部署信息
          echo "DEPLOYED_AT=$(date '+%Y-%m-%d %H:%M:%S')" > .deployment-current
          echo "GITHUB_SHA=${{ github.sha }}" >> .deployment-current
          echo "GITHUB_RUN_ID=${{ github.run_id }}" >> .deployment-current

          echo "✅ Dev环境部署步骤完成，准备健康检查..."
          ENDSSH

      - name: Health Check with Auto Rollback
        id: health-check
        if: always()
        env:
          HOST: ${{ secrets.TXYUN_HOST }}
          USER: ${{ secrets.TXYUN_USER }}
          REGISTRY_USERNAME: ${{ secrets.ALIYUN_REGISTRY_USERNAME }}
          REGISTRY_PASSWORD: ${{ secrets.ALIYUN_REGISTRY_PASSWORD }}
        run: |
          ssh -o StrictHostKeyChecking=no $USER@$HOST bash -s << 'ENDSSH' "$REGISTRY_USERNAME" "$REGISTRY_PASSWORD"
            set -e

            REGISTRY_USERNAME="$1"
            REGISTRY_PASSWORD="$2"

            echo "🏥 开始Dev环境健康检查..."
            cd /home/layne/project/bravo-dev

            # 检测docker-compose命令（V1或V2）
            if command -v docker-compose &>/dev/null; then
              docker-compose() { docker-compose "$@"; }
            elif docker compose version &>/dev/null 2>&1; then
              docker-compose() { docker compose "$@"; }
            fi

            # 健康检查函数
            check_health() {
              local retry=0
              local max_retry=3

              while [ $retry -lt $max_retry ]; do
                echo "🔍 健康检查 ($((retry+1))/$max_retry)..."

                # 检查容器状态
                if ! docker ps | grep -q bravo-dev-backend; then
                  echo "❌ Backend容器未运行"
                  retry=$((retry+1))
                  sleep 10
                  continue
                fi

                if ! docker ps | grep -q bravo-dev-frontend; then
                  echo "❌ Frontend容器未运行"
                  retry=$((retry+1))
                  sleep 10
                  continue
                fi

                # 检查前端（使用dev环境端口8080）
                FRONTEND_STATUS=$(curl -L -s -o /dev/null -w "%{http_code}" http://localhost:8080/ || echo "000")
                if [ "$FRONTEND_STATUS" != "200" ]; then
                  echo "⚠️ 前端健康检查失败 (状态码: $FRONTEND_STATUS)"
                  retry=$((retry+1))
                  sleep 10
                  continue
                fi

                # 检查后端API（使用dev环境端口8001）
                BACKEND_STATUS=$(curl -s -o /dev/null -w "%{http_code}" http://localhost:8001/api/ || echo "000")
                if [ "$BACKEND_STATUS" != "200" ]; then
                  echo "⚠️ 后端API健康检查失败 (状态码: $BACKEND_STATUS)"
                  retry=$((retry+1))
                  sleep 10
                  continue
                fi

                # 所有检查通过
                echo "✅ 健康检查通过"
                echo "  - Frontend (port 8080): $FRONTEND_STATUS"
                echo "  - Backend API (port 8001): $BACKEND_STATUS"
                return 0
              done

              echo "❌ 健康检查失败（重试${max_retry}次）"
              return 1
            }

            # 执行健康检查
            if check_health; then
              echo "🎉 Dev环境部署成功！"

              # 登录镜像仓库以更新dev-stable标签
              echo "${REGISTRY_PASSWORD}" | docker login crpi-noqbdktswju6cuew.cn-shenzhen.personal.cr.aliyuncs.com --username "${REGISTRY_USERNAME}" --password-stdin

              # 更新dev-stable标签（标记为dev稳定版本）
              echo "🏷️  更新dev-stable标签..."
              docker tag crpi-noqbdktswju6cuew.cn-shenzhen.personal.cr.aliyuncs.com/bravo-project/backend:dev \
                         crpi-noqbdktswju6cuew.cn-shenzhen.personal.cr.aliyuncs.com/bravo-project/backend:dev-stable || true
              docker tag crpi-noqbdktswju6cuew.cn-shenzhen.personal.cr.aliyuncs.com/bravo-project/frontend:dev \
                         crpi-noqbdktswju6cuew.cn-shenzhen.personal.cr.aliyuncs.com/bravo-project/frontend:dev-stable || true

              # 推送stable标签到远程仓库（用于远程回滚）
              docker push crpi-noqbdktswju6cuew.cn-shenzhen.personal.cr.aliyuncs.com/bravo-project/backend:dev-stable || echo "⚠️ 推送backend dev-stable标签失败"
              docker push crpi-noqbdktswju6cuew.cn-shenzhen.personal.cr.aliyuncs.com/bravo-project/frontend:dev-stable || echo "⚠️ 推送frontend dev-stable标签失败"

              # 记录到部署历史
              echo "[$(date '+%Y-%m-%d %H:%M:%S')] Dev部署成功 - GitHub SHA: ${{ github.sha }} - Run ID: ${{ github.run_id }}" >> .deployment-history

              exit 0
            else
              echo "🚨 健康检查失败，开始自动回滚..."

              # 检查是否有备份可以回滚
              if ! docker images | grep -q bravo-dev-backend-backup; then
                echo "❌ 没有可回滚的备份镜像"
                echo "[$(date '+%Y-%m-%d %H:%M:%S')] Dev部署失败 - 无法回滚 - GitHub SHA: ${{ github.sha }}" >> .deployment-history
                exit 1
              fi

              echo "⏹️  停止失败的容器..."
              COMPOSE_PROJECT_NAME=bravo-dev docker-compose -f docker-compose.prod.yml down

              echo "🔄 使用备份镜像回滚..."
              # 使用backup标签恢复
              docker tag bravo-dev-backend-backup:latest crpi-noqbdktswju6cuew.cn-shenzhen.personal.cr.aliyuncs.com/bravo-project/backend:dev
              docker tag bravo-dev-frontend-backup:latest crpi-noqbdktswju6cuew.cn-shenzhen.personal.cr.aliyuncs.com/bravo-project/frontend:dev
              echo "✅ 已恢复备份镜像"

              echo "🚀 重新启动服务（使用备份版本）..."
              COMPOSE_PROJECT_NAME=bravo-dev \
              IMAGE_TAG=dev \
              USE_DOMAIN=true \
              DOMAIN_NAME=dev.layneliang.com \
              MYSQL_PORT=3307 \
              REDIS_PORT=6380 \
              BACKEND_PORT=8001 \
              FRONTEND_HTTP_PORT=8080 \
              FRONTEND_HTTPS_PORT=8443 \
              DJANGO_SECRET_KEY="${DJANGO_SECRET_KEY:-dev-secret-$(date +%s)}" \
              docker-compose -f docker-compose.prod.yml up -d --force-recreate --remove-orphans

              echo "⏳ 等待回滚后的服务就绪..."
              sleep 15

              # 重新配置Nginx SSL
              if [ -f "frontend/nginx.domain-dev.conf" ]; then
                docker cp frontend/nginx.domain-dev.conf bravo-dev-frontend:/etc/nginx/conf.d/default.conf
                docker exec bravo-dev-frontend nginx -t && docker exec bravo-dev-frontend nginx -s reload
                echo "✅ 回滚后SSL配置已应用"
              fi

              echo "🔍 验证回滚后的服务..."
              if check_health; then
                echo "✅ 回滚成功！服务已恢复到上一个稳定版本"
                echo "[$(date '+%Y-%m-%d %H:%M:%S')] Dev部署失败 - 已自动回滚成功 - GitHub SHA: ${{ github.sha }}" >> .deployment-history
                exit 1  # 仍然返回失败状态，表示本次部署失败了
              else
                echo "❌ 回滚后健康检查仍然失败"
                echo "[$(date '+%Y-%m-%d %H:%M:%S')] Dev部署失败 - 回滚也失败 - GitHub SHA: ${{ github.sha }}" >> .deployment-history
                exit 1
              fi
            fi
          ENDSSH<|MERGE_RESOLUTION|>--- conflicted
+++ resolved
@@ -162,10 +162,6 @@
               docker() { sudo docker "$@"; }
               docker-compose() { sudo docker-compose "$@"; }
             fi
-<<<<<<< HEAD
-          fi
-=======
->>>>>>> cffb16cf
 
           echo "🔄 拉取最新代码..."
           if [ -d ".git" ] && [ -r ".git" ]; then
