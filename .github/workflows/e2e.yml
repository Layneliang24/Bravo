--- conflicted
+++ resolved
@@ -7,10 +7,6 @@
     branches: [main, develop]
   schedule:
     - cron: "0 2 * * *" # 每天凌晨2点运行
-<<<<<<< HEAD
-  workflow_call:
-=======
->>>>>>> aa3b753d
 
 jobs:
   e2e-tests:
