--- conflicted
+++ resolved
@@ -8,10 +8,6 @@
   schedule:
     # 每天凌晨2点运行回归测试
     - cron: "0 2 * * *"
-<<<<<<< HEAD
-  workflow_call:
-=======
->>>>>>> aa3b753d
   workflow_dispatch:
     inputs:
       test_type:
@@ -62,130 +58,6 @@
         ports:
           - 6379:6379
 
-<<<<<<< HEAD
-    steps:
-      - uses: actions/checkout@v4
-        with:
-          fetch-depth: 0
-
-      - name: Set up Node.js ${{ matrix.node-version }}
-        uses: actions/setup-node@v4
-        with:
-          node-version: ${{ matrix.node-version }}
-          cache: "npm"
-          cache-dependency-path: |
-            frontend/package-lock.json
-            e2e/package-lock.json
-
-      - name: Set up Python
-        uses: actions/setup-python@v4
-        with:
-          python-version: "3.10"
-          cache: "pip"
-
-      - name: Install Python dependencies
-        run: |
-          cd backend
-          pip install -r requirements/test.txt
-
-      - name: Install Frontend dependencies
-        run: |
-          cd frontend
-          npm ci
-
-      - name: Install E2E dependencies
-        run: |
-          cd e2e
-          npm ci
-
-      - name: Set up test environment
-        run: |
-          cp .env.test .env
-          mkdir -p tests/reports
-          mkdir -p tests/coverage
-
-      - name: Run database migrations
-        run: |
-          cd backend
-          python manage.py migrate --settings=bravo.settings.test
-
-      - name: Load test fixtures
-        run: |
-          cd backend
-          python manage.py loaddata tests/fixtures/test_data.json --settings=bravo.settings.test
-
-      - name: Run API regression tests
-        if: ${{ inputs.test_type == 'all' || inputs.test_type == 'api' }}
-        run: |
-          cd tests/regression
-          python -m pytest api/ -v --tb=short --junitxml=../reports/api-regression-junit.xml
-
-      - name: Run UI regression tests
-        if: ${{ inputs.test_type == 'all' || inputs.test_type == 'ui' }}
-        run: |
-          cd tests/regression
-          python -m pytest ui/ -v --tb=short --junitxml=../reports/ui-regression-junit.xml
-
-      - name: Run database regression tests
-        if: ${{ inputs.test_type == 'all' || inputs.test_type == 'db' }}
-        run: |
-          cd tests/regression
-          python -m pytest tests/ -v --tb=short --junitxml=../reports/db-regression-junit.xml
-
-      - name: Update baselines
-        if: ${{ inputs.update_baselines == 'true' }}
-        run: |
-          cd tests/regression
-          python utils/update_baselines.py
-
-      - name: Generate regression report
-        if: always()
-        run: |
-          cd tests/regression
-          python utils/generate_report.py
-
-      - name: Upload test results
-        if: always()
-        uses: actions/upload-artifact@v4
-        with:
-          name: regression-test-results-${{ matrix.node-version }}
-          path: |
-            tests/reports/
-            tests/regression/reports/
-          retention-days: 30
-
-      - name: Upload updated baselines
-        if: ${{ inputs.update_baselines == 'true' }}
-        uses: actions/upload-artifact@v4
-        with:
-          name: updated-baselines-${{ matrix.node-version }}
-          path: tests/regression/config/baselines/
-          retention-days: 7
-
-      - name: Comment PR with results
-        if: github.event_name == 'pull_request' && always()
-        uses: actions/github-script@v7
-        with:
-          script: |
-            const fs = require('fs');
-            const path = 'tests/regression/reports/summary.json';
-            if (fs.existsSync(path)) {
-              const summary = JSON.parse(fs.readFileSync(path, 'utf8'));
-              const comment = `## 🧪 回归测试结果\n\n` +
-                `- **总测试数**: ${summary.total}\n` +
-                `- **通过**: ${summary.passed}\n` +
-                `- **失败**: ${summary.failed}\n` +
-                `- **跳过**: ${summary.skipped}\n\n` +
-                `详细报告请查看 [测试结果](${summary.report_url})`;
-
-              github.rest.issues.createComment({
-                issue_number: context.issue.number,
-                owner: context.repo.owner,
-                repo: context.repo.repo,
-                body: comment
-              });
-            }
-=======
     steps:
       - name: Checkout code
         uses: actions/checkout@v4
@@ -417,5 +289,4 @@
         with:
           name: performance-trend-report
           path: ./reports/performance-trend.json
-          retention-days: 90
->>>>>>> aa3b753d
+          retention-days: 90